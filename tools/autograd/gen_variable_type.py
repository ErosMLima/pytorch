--- conflicted
+++ resolved
@@ -90,14 +90,9 @@
     'reflection_pad1d_backward', 'reflection_pad2d_backward',
     'replication_pad1d', 'replication_pad2d', 'replication_pad3d', 'take', 'put_',
     'replication_pad1d_backward', 'replication_pad2d_backward', 'replication_pad3d_backward',
-<<<<<<< HEAD
-    'diag', 'masked_scatter', 'masked_select', 'index_fill', 'trace', 'polar', 'cumsum',
-    'eig', 'lerp', 'to_dense', 'coalesce', 'values', '_sparse_coo_tensor_with_dims_and_tensors', 'sparse_mask_helper_cuda'
-=======
     'diag', 'masked_scatter', 'masked_select', 'index_fill', 'trace', 'polar', 'cumsum', 'rsub',
     'eig', 'lerp', 'linalg_vector_norm', 'cumprod', 'prod', 'index_copy', 'lu', 'unfold', 'unfold_backward',
-    'index', 'masked_fill'
->>>>>>> 48ec26ef
+    'index', 'masked_fill', 'to_dense', 'coalesce', 'values', '_sparse_coo_tensor_with_dims_and_tensors', 'sparse_mask_helper_cuda'
 }
 
 # Some operators invalidate the grad_accumulator. Let's reset it.
