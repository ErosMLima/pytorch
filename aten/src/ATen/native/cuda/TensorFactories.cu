#include <ATen/ATen.h>
#include <ATen/cuda/CUDAApplyUtils.cuh>
#include <ATen/cuda/CUDAContext.h>
#include <ATen/InitialTensorOptions.h>
#include <ATen/native/cuda/Resize.cuh>
#include <ATen/native/TensorFactories.h>
#include <ATen/NativeFunctions.h>
#include <c10/util/accumulate.h>
#include <c10/util/Exception.h>
#include <THC/THCGeneral.h>
<<<<<<< HEAD
#include <THC/THCThrustAllocator.cuh>
#include <ATen/cuda/cub.cuh>
#include <ATen/native/cuda/TensorFactories.cuh>
=======
>>>>>>> c7312f52

#include <algorithm>
#include <cmath>
#include <cstddef>

namespace at {
namespace native {

Tensor& eye_out_cuda(int64_t n, Tensor& result) {
  // the default value of `m` equals to `n`
  return at::native::eye_out_cuda(n, n, result);
}

Tensor& eye_out_cuda(int64_t n, int64_t m, Tensor& result) {
  TORCH_CHECK(n >= 0, "n must be greater or equal to 0, got ", n);
  TORCH_CHECK(m >= 0, "m must be greater or equal to 0, got ", m);

  result.resize_({n, m});
  result.zero_();

  int64_t sz = std::min<int64_t>(n, m);
  int64_t stride = result.stride(0) + result.stride(1);

  Tensor diag = result.as_strided({sz}, {stride});
  diag.fill_(1);
  return result;
}

Tensor empty_cuda(IntArrayRef size, c10::optional<ScalarType> dtype_opt, c10::optional<Layout> layout_opt, c10::optional<Device> device_opt, c10::optional<bool> pin_memory_opt, c10::optional<c10::MemoryFormat> memory_format_opt) {
  AT_ASSERT(device_or_default(device_opt).is_cuda());
  TORCH_CHECK(!pin_memory_opt.has_value() || !*pin_memory_opt, "Only dense CPU tensors can be pinned");
  check_size_nonnegative(size);

  auto* allocator = at::cuda::getCUDADeviceAllocator();
  int64_t nelements = c10::multiply_integers(size);
  auto dtype = dtype_or_default(dtype_opt);
  auto dtype_meta = scalarTypeToTypeMeta(dtype);
  int64_t size_bytes = nelements * dtype_meta.itemsize();
  auto storage_impl = c10::make_intrusive<StorageImpl>(
      c10::StorageImpl::use_byte_size_t(),
      size_bytes,
      allocator->allocate(size_bytes),
      allocator,
      /*resizeable=*/true);

  auto tensor =
      detail::make_tensor<TensorImpl>(storage_impl, DispatchKey::CUDA, dtype_meta);
  // Default TensorImpl has size [0]
  if (size.size() != 1 || size[0] != 0) {
    tensor.unsafeGetTensorImpl()->set_sizes_contiguous(size);
  }

  auto memory_format = memory_format_opt.value_or(MemoryFormat::Contiguous);
  tensor.unsafeGetTensorImpl()->empty_tensor_restride(memory_format);
  return tensor;
}

Tensor empty_strided_cuda(IntArrayRef size, IntArrayRef stride, c10::optional<ScalarType> dtype_opt, c10::optional<Layout> layout_opt, c10::optional<Device> device_opt, c10::optional<bool> pin_memory_opt) {
  auto t = at::native::empty_cuda({0}, dtype_opt, layout_opt, device_opt, pin_memory_opt);
  at::native::resize_impl_cuda_(t.unsafeGetTensorImpl(), size, stride);
  return t;
}

<<<<<<< HEAD
// [Algorithm of randperm]
//
// randperm is implemented by sorting an arange tensor of size n with randomly
// generated keys. When random keys are different from each other, all different
// permutations have the same probability.
//
// However, there is a pitfall here:
// For better performance, these N random keys are generated independently,
// and there is no effort to make sure they are different at the time of generation.
// When two keys are identical, stable sorting algorithms will not permute these two keys.
// As a result, (0, 1) will appear more often than (1, 0).
//
// To overcome this pitfall we first carefully choose the number of bits in these keys,
// so that the probability of having duplicate keys is under a threshold. Let q be the
// threshold probability for having non-duplicate keys, then it can be proved that[1]
// the number of bits required is: ceil(log2(n - (6 n^2 + 1) / (12 log(q))))
//
// Then after sort, we lauch a separate kernel that additionally shuffles any islands
// of values whose keys matched. The algorithm of this kernel is as follows:
// Each thread reads its key and the keys of its neighbors to tell if it's part of an island.
// For each island, the first thread in the island sees a key match at index i+1 but not index i-1.
// This thread considers itself the "island leader". The island leader then reads more indices to
// the right to figure out how big the island is. Most likely, the island will be very small,
// just a few values. The island leader then rolls that many RNG, uses them to additionally
// shuffle values within the island using serial Fisher-Yates, and writes them out.
//
// Reference
// [1] https://osf.io/af2hy/

Tensor& randperm_out_cuda(int64_t n, c10::optional<Generator> generator, Tensor& result) {
  TORCH_CHECK(n >= 0, "n must be non-negative, got", n);
  TORCH_CHECK(!generator.has_value() || (generator.has_value() && result.device() == generator->device()), "Expected a '", result.device(), "' generator device but found '", generator->device(), "'");
  TORCH_CHECK(n <= std::numeric_limits<int>::max(),
    "randperm of tensors larger than INT_MAX is not supported yet in pytorch");
  check_supported_max_int_with_precision(n, result);

  result.resize_({n});

  auto range = at::arange(n, result.options());

  // shuffled_data points to the underlying data of the output tensor if the tensor is contiguous; otherwise it
  // points to a new tensor.
  Tensor shuffled;
  void *shuffled_data;
  if (result.is_contiguous()) {
    shuffled_data = result.data_ptr();
  } else {
    shuffled = at::empty(n, result.options());
    shuffled_data = shuffled.data_ptr();
  }

  auto opt = TensorOptions().device(result.device());

  // See note [Algorithm of randperm]
  const double log_threshold_12 = std::log(0.9) * 12;
  double nd = static_cast<double>(n);
  int bits = std::min(64,
    static_cast<int>(std::ceil(std::log2(nd - (6 * nd * nd + 1) / log_threshold_12))));

  if (n == 0) {
    return result;
  } else if (bits <= 8) {
    auto keys = at::empty(result.sizes(), opt.dtype(kByte)).random_(generator);
    auto keys_tmp = at::empty_like(keys);
    auto keys_out = keys_tmp.data_ptr<uint8_t>();
    AT_DISPATCH_ALL_TYPES_AND(kHalf, result.scalar_type(), "randperm_out_cuda", [&] {
      auto shuffled_data_ = reinterpret_cast<scalar_t*>(shuffled_data);
      at::cuda::cub::sort_pairs<uint8_t, scalar_t>(
        keys.data_ptr<uint8_t>(), keys_out,
        range.data_ptr<scalar_t>(), shuffled_data_,
        n, false, 0, bits);
      randperm_handle_duplicate_keys(keys_out, shuffled_data_, bits, n, generator);
    });
  } else if (bits <= 16) {
    auto keys = at::empty(result.sizes(), opt.dtype(kShort)).random_(
      std::numeric_limits<int16_t>::min(), std::numeric_limits<int16_t>::max(), generator);
    auto keys_tmp = at::empty_like(keys);
    auto keys_out = keys_tmp.data_ptr<int16_t>();
    AT_DISPATCH_ALL_TYPES_AND(kHalf, result.scalar_type(), "randperm_out_cuda", [&] {
      auto shuffled_data_ = reinterpret_cast<scalar_t*>(shuffled_data);
      at::cuda::cub::sort_pairs<int16_t, scalar_t>(
        keys.data_ptr<int16_t>(), keys_out,
        range.data_ptr<scalar_t>(), shuffled_data_,
        n, false, 0, bits);
      randperm_handle_duplicate_keys(keys_out, shuffled_data_, bits, n, generator);
    });
  } else if (bits <= 32) {
    auto keys = at::empty(result.sizes(), opt.dtype(kInt)).random_(
      std::numeric_limits<int>::min(), std::numeric_limits<int>::max(), generator);
    auto keys_tmp = at::empty_like(keys);
    auto keys_out = keys_tmp.data_ptr<int>();
    AT_DISPATCH_ALL_TYPES_AND(kHalf, result.scalar_type(), "randperm_out_cuda", [&] {
      auto shuffled_data_ = reinterpret_cast<scalar_t*>(shuffled_data);
      at::cuda::cub::sort_pairs<int, scalar_t>(
        keys.data_ptr<int>(), keys_out,
        range.data_ptr<scalar_t>(), shuffled_data_,
        n, false, 0, bits);
      randperm_handle_duplicate_keys(keys_out, shuffled_data_, bits, n, generator);
    });
  } else {
    auto keys = at::empty(result.sizes(), opt.dtype(kLong)).random_(
      std::numeric_limits<int64_t>::min(), std::numeric_limits<int64_t>::max(), generator);
    auto keys_tmp = at::empty_like(keys);
    auto keys_out = keys_tmp.data_ptr<int64_t>();
    AT_DISPATCH_ALL_TYPES_AND(kHalf, result.scalar_type(), "randperm_out_cuda", [&] {
      auto shuffled_data_ = reinterpret_cast<scalar_t*>(shuffled_data);
      at::cuda::cub::sort_pairs<int64_t, scalar_t>(
        keys.data_ptr<int64_t>(), keys_out,
        range.data_ptr<scalar_t>(), shuffled_data_,
        n, false, 0, bits);
      randperm_handle_duplicate_keys(keys_out, shuffled_data_, bits, n, generator);
    });
  }

  if (!result.is_contiguous()) {
    result.copy_(shuffled);
  }

  return result;
}

=======
>>>>>>> c7312f52
// ~~~~~~~~~~~~~~~~~~~~~~~~~~~~~~~~ triangle ~~~~~~~~~~~~~~~~~~~~~~~~~~~~~~~~~~~

namespace {
// To find the max integer that does not exceed the root of an int64_t variable,
// we could use a loop to test one bit at a time, which takes up to 31
// iterations. This would give the accurate result, but is relatively slow and
// is an overkill for most cases where double's precision suffice.
//
// If we directly use sqrt to calculate the root, the conversion from int64_t
// to double would lose 11 bits precision.
//
// The following solution uses sqrt directly for most cases, and would only
// special handle it if there is indeed precision loss.
__device__
inline int64_t resolve_root_int(
    int64_t b, int64_t cX4, int64_t x, int32_t sign) {
  int64_t bXb_cX4 = b*b - cX4;
  // potential precision loss could occur here when casting int64_t (63 bits
  // precision) to double (52 bits precision)
  double sr = ::sqrt((double)bXb_cX4);
  int64_t res = ::__double2ll_rd((-b + sign * sr)/2);

  // have to cast double to int64_t, otherwise it would only compare up to the
  // precision of a double variable, ignoring the precision loss
  if (bXb_cX4 != (int64_t) (sr * sr)) {
    // handle precision loss by using binary search
    int64_t llsr = ::__double2ll_rd(sr);
    // Use the following math to reduce search space.
    // Suppose z is the accurate result of sqrt(bXb_cX4) without precision loss
    // let d = abs(bXb_cX4 - llsr * llsr), then we have:
    // z = sqrt(bXb_cX4) <= sqrt(llsr * llsr + d) <= llsr + sqrt(d)
    // z = sqrt(bXb_cX4) >= sqrt(llsr * llsr - d) >= llsr - sqrt(d)
    // Hence, it is sufficient to search range [llsr - sqrt(d), llsr + sqrt(d)).
    // And the true value of row would also be with in range,
    //            [res - sqrt(d), res + sqrt(d) + 1)
    // as the denominator would only reduce the precision penalty.
    int64_t diff =
      ::__double2ll_ru(::sqrt(::fabs((double)(bXb_cX4 - llsr * llsr))));
    // l never exceeds (could equal to) the target row index
    auto l = res > diff ? res - diff : 0;
    // r is always larger than the target row index
    auto r = res + diff + 1;

    // binary search for the correct answer
    x <<= 1; // the loop always compares with 2x, so do it once here
    while (l + 1 < r) {
      auto m = (l + r) >> 1;
      // for tril:
      //    b = 2f - 1, sign = 1, hence (2f + m - 1) * m / 2
      // for triu:
      //    b = -2f - 1, sign = -1, hence (2f - m + 1) * m / 2
      if (sign * (b + m) * m > x) {
        r = m;
      } else {
        l = m;
      }
    }
    res = l;
  }

  return res;
}

// f: the number of elements in the first row of the trapezoid.
// x: the index of the target coordinates ordered by row and then column.
//
// View the tril as a top trapezoid stacked on a bottom rectangle. Assume x
// corresponds to the coordinate (row, col) in the trapezoid, where the row and
// the col both start from 0, then we have:
//
//                   (f + f + row - 1) * row / 2 <= x                       [1]
//                 (f + f + row) * (row + 1) / 2  > x                       [2]
//
// Therefore, row is the maximum integer satisfying the following inequality:
//
//                       (row + 2f - 1)row <= 2x
//                  row^2 + (2f-1)row - 2x <= 0.                            [3]
//
// Based on inequality [3], we have the following coefficients for formula of
// root:
//                               a = 1
//                               b = 2f - 1
//                               c = -2x
// There are two roots, and we should use the largest integer that does not
// exceed the root on the right. Intuitively, it is because:
//  i)  the valid solution range of row is between two roots, as it is <= 0;
//  ii) as we count in more rows, the total # of elements should always
//      increase, hence so does the left-hand side row^2 + (2f-1)row - 2x.
//      Therefore, the valid range of row lies in between the nadir point and
//      the larger root on the right.
// Full proof can be derived from inequality [2]. So, we calculate the result
// coordinate as:
//
//                   row = floor((-b + sqrt(b^2 - 4c)) / 2)
//                   col = x - (f + f + row - 1) * row / 2
__device__
inline void get_coordinate_in_tril_trapezoid(
    int64_t f, int64_t x, int64_t & row, int64_t & col) {
  f <<= 1; // all statements use 2f, so only calculate it once here.
  auto b = f - 1;
  auto cX4 = - (x << 3); // 4 * c = 4 * (-2x) = -8x;
  row = resolve_root_int(b, cX4, x, 1);
  col = x - ((f + row - 1) * row >> 1);
}

// f: the number of elements in the first row of the bottom trapezoid.
// x: the index of the target coordinates ordered by row and then column.
//
// View the triu as a top rectangle stacked on a bottom trapezoid, where the
// trapezoid is upside down. Assume x corresponds to the coordinate (row, col)
// in the bottom trapezoid, where the row and the col start from 0, then we
// have:
//
//                   (f + f - row + 1) * row / 2 <= x                       [1]
//                 (f + f - row) * (row + 1) / 2  > x                       [2]
//
// Therefore, row is the maximum integer satisfying the following inequality:
//
//                       (-row + 2f + 1)row <= 2x
//                   row^2 - (2f+1)row + 2x >= 0.                           [3]
//
// Based on inequality [3], we have the following coefficients for formula of
// root:
//                               a = 1
//                               b = -1 - 2f
//                               c = 2x
// There are two roots, and we should use the largest integer that does not
// exceed the root on the left. Intuitively, it is because:
//  i)  the valid solution range of row is outside of the two roots, as it is <
//      > 0;
//  ii) as we count in more rows, the total # of elements should always
//      increase, hence so does the left-hand side row^2 - (2f+1)row + 2x.
//      Therefore, the valid range of row lies to the left of the smaller root
//      on the left.
// Full proof can be derived from inequality [2]. So, we calculate the result
// coordinate as:
//
//                   row = floor((-b - sqrt(b^2 - 4c)) / 2)
//                   col = x - (f + f - row + 1) * row / 2
__device__
inline void get_coordinate_in_triu_trapezoid(
    int64_t f, int64_t x, int64_t & row, int64_t & col) {
  f <<= 1; // all statements use 2f, so only calculate it once here.
  auto b = -1 - f;
  auto cX4 = x << 3; // 4 * c = 4 * (2x) = 8x;
  row = resolve_root_int(b, cX4, x, -1);
  col = x - ((f - row + 1) * row >> 1) + row;
}

} // namespace

template <typename scalar_t>
__global__
#ifdef __HIP_PLATFORM_HCC__
C10_LAUNCH_BOUNDS_1(512)
#endif
void tril_indices_kernel(scalar_t * tensor,
                         int64_t row_offset,
                         int64_t m_first_row,
                         int64_t col,
                         int64_t trapezoid_size,
                         int64_t tril_size) {
  int64_t linear_index = blockIdx.x * blockDim.x + threadIdx.x;

  if (linear_index < tril_size) {
    int64_t r, c;
    if (linear_index < trapezoid_size) {
      // the coordinate is within the top trapezoid
      get_coordinate_in_tril_trapezoid(m_first_row, linear_index, r, c);
    } else {
      // the coordinate falls in the bottom rectangle
      auto surplus = linear_index - trapezoid_size;
      // add the height of trapezoid: m_last_row (col) - m_first_row + 1
      r = surplus / col + col - m_first_row + 1;
      c = surplus % col;
    }
    r += row_offset;

    tensor[linear_index] = r;
    tensor[linear_index + tril_size] = c;
  }
}

// Some Large test cases for the fallback binary search path is disabled by
// default to speed up CI tests and to avoid OOM error. When modifying the
// implementation, please enable them in test/test_cuda.py and make sure they
// pass on your local server.
Tensor tril_indices_cuda(
    int64_t row, int64_t col, int64_t offset, c10::optional<ScalarType> dtype_opt,
    c10::optional<Layout> layout_opt, c10::optional<Device> device_opt, c10::optional<bool> pin_memory_opt) {
  check_args(row, col, layout_opt);

  auto tril_size = get_tril_size(row, col, offset);
  auto tensor = empty_cuda({2, tril_size}, dtype_opt, layout_opt, device_opt, pin_memory_opt);

  if (tril_size > 0) {
    auto m_first_row = offset > 0 ?
      std::min<int64_t>(col, 1 + offset) : // upper bounded by col
      row + offset > 0; // either 0 or 1
    auto trapezoid_row_offset = std::max<int64_t>(0, -offset);
    auto rectangle_row_offset = trapezoid_row_offset + col - m_first_row + 1;
    int64_t rectangle_size = 0;
    if (rectangle_row_offset < row) {
      rectangle_size = (row - rectangle_row_offset) * col;
    }

    dim3 dim_block = cuda::getApplyBlock();
    dim3 dim_grid;
    // using tril_size instead of tensor.numel(), as each thread takes care of
    // two elements in the tensor.
    TORCH_CHECK(
      cuda::getApplyGrid(tril_size, dim_grid, tensor.get_device()),
      "unable to get dim grid");

    AT_DISPATCH_ALL_TYPES_AND(at::ScalarType::Half, tensor.scalar_type(), "tril_indices_cuda", [&] {
      tril_indices_kernel<<<
          dim_grid, dim_block, 0, at::cuda::getCurrentCUDAStream()>>>(
        tensor.data_ptr<scalar_t>(),
        trapezoid_row_offset,
        m_first_row,
        col,
        tril_size - rectangle_size,
        tril_size);
      C10_CUDA_KERNEL_LAUNCH_CHECK();
    });
  }

  return tensor;
}

template <typename scalar_t>
__global__
void triu_indices_kernel(scalar_t * tensor,
                         int64_t col_offset,
                         int64_t m_first_row,
                         int64_t col,
                         int64_t rectangle_size,
                         int64_t triu_size) {
  int64_t linear_index = blockIdx.x * blockDim.x + threadIdx.x;

  if (linear_index < triu_size) {
    int64_t r, c;
    if (linear_index < rectangle_size) {
      // the coordinate is within the top rectangle
      r = linear_index / col;
      c = linear_index % col;
    } else {
      // the coordinate falls in the bottom trapezoid
      get_coordinate_in_triu_trapezoid(
        m_first_row, linear_index - rectangle_size, r, c);
      r += rectangle_size / col;
    }

    c += col_offset;
    tensor[linear_index] = r;
    tensor[linear_index + triu_size] = c;
  }
}

// Some Large test cases for the fallback binary search path is disabled by
// default to speed up CI tests and to avoid OOM error. When modifying the
// implementation, please enable them in test/test_cuda.py and make sure they
// pass on your local server.
Tensor triu_indices_cuda(
    int64_t row, int64_t col, int64_t offset, c10::optional<ScalarType> dtype_opt,
    c10::optional<Layout> layout_opt, c10::optional<Device> device_opt, c10::optional<bool> pin_memory_opt) {
  check_args(row, col, layout_opt);

  auto triu_size = row * col - get_tril_size(row, col, offset - 1);
  auto tensor = empty_cuda({2, triu_size}, dtype_opt, layout_opt, device_opt, pin_memory_opt);

  if (triu_size > 0) {
    // # of triu elements in the first row
    auto m_first_row = offset > 0 ?
      std::max<int64_t>(col - offset, 0) : // upper bounded by col
      col;

    // size of the top rectangle
    int64_t rectangle_size = 0;
    if (offset < 0) {
      rectangle_size = std::min<int64_t>(row, -offset) * col;
    }

    dim3 dim_block = cuda::getApplyBlock();
    dim3 dim_grid;

    // using triu_size instead of tensor.numel(), as each thread takes care of
    // two elements in the tensor.
    TORCH_CHECK(
      cuda::getApplyGrid(triu_size, dim_grid, tensor.get_device()),
      "unable to get dim grid");

    AT_DISPATCH_ALL_TYPES_AND(at::ScalarType::Half, tensor.scalar_type(), "triu_indices_cuda", [&] {
      triu_indices_kernel<<<
          dim_grid, dim_block, 0, at::cuda::getCurrentCUDAStream()>>>(
        tensor.data_ptr<scalar_t>(),
        std::max<int64_t>(0, offset),
        m_first_row,
        col,
        rectangle_size,
        triu_size);
      C10_CUDA_KERNEL_LAUNCH_CHECK();
    });
  }

  return tensor;
}

}} // namespace at::native<|MERGE_RESOLUTION|>--- conflicted
+++ resolved
@@ -8,12 +8,6 @@
 #include <c10/util/accumulate.h>
 #include <c10/util/Exception.h>
 #include <THC/THCGeneral.h>
-<<<<<<< HEAD
-#include <THC/THCThrustAllocator.cuh>
-#include <ATen/cuda/cub.cuh>
-#include <ATen/native/cuda/TensorFactories.cuh>
-=======
->>>>>>> c7312f52
 
 #include <algorithm>
 #include <cmath>
@@ -77,130 +71,6 @@
   return t;
 }
 
-<<<<<<< HEAD
-// [Algorithm of randperm]
-//
-// randperm is implemented by sorting an arange tensor of size n with randomly
-// generated keys. When random keys are different from each other, all different
-// permutations have the same probability.
-//
-// However, there is a pitfall here:
-// For better performance, these N random keys are generated independently,
-// and there is no effort to make sure they are different at the time of generation.
-// When two keys are identical, stable sorting algorithms will not permute these two keys.
-// As a result, (0, 1) will appear more often than (1, 0).
-//
-// To overcome this pitfall we first carefully choose the number of bits in these keys,
-// so that the probability of having duplicate keys is under a threshold. Let q be the
-// threshold probability for having non-duplicate keys, then it can be proved that[1]
-// the number of bits required is: ceil(log2(n - (6 n^2 + 1) / (12 log(q))))
-//
-// Then after sort, we lauch a separate kernel that additionally shuffles any islands
-// of values whose keys matched. The algorithm of this kernel is as follows:
-// Each thread reads its key and the keys of its neighbors to tell if it's part of an island.
-// For each island, the first thread in the island sees a key match at index i+1 but not index i-1.
-// This thread considers itself the "island leader". The island leader then reads more indices to
-// the right to figure out how big the island is. Most likely, the island will be very small,
-// just a few values. The island leader then rolls that many RNG, uses them to additionally
-// shuffle values within the island using serial Fisher-Yates, and writes them out.
-//
-// Reference
-// [1] https://osf.io/af2hy/
-
-Tensor& randperm_out_cuda(int64_t n, c10::optional<Generator> generator, Tensor& result) {
-  TORCH_CHECK(n >= 0, "n must be non-negative, got", n);
-  TORCH_CHECK(!generator.has_value() || (generator.has_value() && result.device() == generator->device()), "Expected a '", result.device(), "' generator device but found '", generator->device(), "'");
-  TORCH_CHECK(n <= std::numeric_limits<int>::max(),
-    "randperm of tensors larger than INT_MAX is not supported yet in pytorch");
-  check_supported_max_int_with_precision(n, result);
-
-  result.resize_({n});
-
-  auto range = at::arange(n, result.options());
-
-  // shuffled_data points to the underlying data of the output tensor if the tensor is contiguous; otherwise it
-  // points to a new tensor.
-  Tensor shuffled;
-  void *shuffled_data;
-  if (result.is_contiguous()) {
-    shuffled_data = result.data_ptr();
-  } else {
-    shuffled = at::empty(n, result.options());
-    shuffled_data = shuffled.data_ptr();
-  }
-
-  auto opt = TensorOptions().device(result.device());
-
-  // See note [Algorithm of randperm]
-  const double log_threshold_12 = std::log(0.9) * 12;
-  double nd = static_cast<double>(n);
-  int bits = std::min(64,
-    static_cast<int>(std::ceil(std::log2(nd - (6 * nd * nd + 1) / log_threshold_12))));
-
-  if (n == 0) {
-    return result;
-  } else if (bits <= 8) {
-    auto keys = at::empty(result.sizes(), opt.dtype(kByte)).random_(generator);
-    auto keys_tmp = at::empty_like(keys);
-    auto keys_out = keys_tmp.data_ptr<uint8_t>();
-    AT_DISPATCH_ALL_TYPES_AND(kHalf, result.scalar_type(), "randperm_out_cuda", [&] {
-      auto shuffled_data_ = reinterpret_cast<scalar_t*>(shuffled_data);
-      at::cuda::cub::sort_pairs<uint8_t, scalar_t>(
-        keys.data_ptr<uint8_t>(), keys_out,
-        range.data_ptr<scalar_t>(), shuffled_data_,
-        n, false, 0, bits);
-      randperm_handle_duplicate_keys(keys_out, shuffled_data_, bits, n, generator);
-    });
-  } else if (bits <= 16) {
-    auto keys = at::empty(result.sizes(), opt.dtype(kShort)).random_(
-      std::numeric_limits<int16_t>::min(), std::numeric_limits<int16_t>::max(), generator);
-    auto keys_tmp = at::empty_like(keys);
-    auto keys_out = keys_tmp.data_ptr<int16_t>();
-    AT_DISPATCH_ALL_TYPES_AND(kHalf, result.scalar_type(), "randperm_out_cuda", [&] {
-      auto shuffled_data_ = reinterpret_cast<scalar_t*>(shuffled_data);
-      at::cuda::cub::sort_pairs<int16_t, scalar_t>(
-        keys.data_ptr<int16_t>(), keys_out,
-        range.data_ptr<scalar_t>(), shuffled_data_,
-        n, false, 0, bits);
-      randperm_handle_duplicate_keys(keys_out, shuffled_data_, bits, n, generator);
-    });
-  } else if (bits <= 32) {
-    auto keys = at::empty(result.sizes(), opt.dtype(kInt)).random_(
-      std::numeric_limits<int>::min(), std::numeric_limits<int>::max(), generator);
-    auto keys_tmp = at::empty_like(keys);
-    auto keys_out = keys_tmp.data_ptr<int>();
-    AT_DISPATCH_ALL_TYPES_AND(kHalf, result.scalar_type(), "randperm_out_cuda", [&] {
-      auto shuffled_data_ = reinterpret_cast<scalar_t*>(shuffled_data);
-      at::cuda::cub::sort_pairs<int, scalar_t>(
-        keys.data_ptr<int>(), keys_out,
-        range.data_ptr<scalar_t>(), shuffled_data_,
-        n, false, 0, bits);
-      randperm_handle_duplicate_keys(keys_out, shuffled_data_, bits, n, generator);
-    });
-  } else {
-    auto keys = at::empty(result.sizes(), opt.dtype(kLong)).random_(
-      std::numeric_limits<int64_t>::min(), std::numeric_limits<int64_t>::max(), generator);
-    auto keys_tmp = at::empty_like(keys);
-    auto keys_out = keys_tmp.data_ptr<int64_t>();
-    AT_DISPATCH_ALL_TYPES_AND(kHalf, result.scalar_type(), "randperm_out_cuda", [&] {
-      auto shuffled_data_ = reinterpret_cast<scalar_t*>(shuffled_data);
-      at::cuda::cub::sort_pairs<int64_t, scalar_t>(
-        keys.data_ptr<int64_t>(), keys_out,
-        range.data_ptr<scalar_t>(), shuffled_data_,
-        n, false, 0, bits);
-      randperm_handle_duplicate_keys(keys_out, shuffled_data_, bits, n, generator);
-    });
-  }
-
-  if (!result.is_contiguous()) {
-    result.copy_(shuffled);
-  }
-
-  return result;
-}
-
-=======
->>>>>>> c7312f52
 // ~~~~~~~~~~~~~~~~~~~~~~~~~~~~~~~~ triangle ~~~~~~~~~~~~~~~~~~~~~~~~~~~~~~~~~~~
 
 namespace {
