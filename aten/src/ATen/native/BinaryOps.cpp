#include <ATen/native/BinaryOps.h>

#include <type_traits>

#include <ATen/ATen.h>
#include <ATen/Dispatch.h>
#include <ATen/MemoryOverlap.h>
#include <ATen/NativeFunctions.h>
#include <ATen/native/TensorIterator.h>

#include <torch/library.h>

namespace at {
namespace meta {

TORCH_META_FUNC2(add, Tensor) (
  const Tensor& self, const Tensor& other, const Scalar& alpha
) {
  build_binary_op(maybe_get_output(), self, other);
  native::alpha_check(dtype(), alpha);
}

TORCH_META_FUNC2(sub, Tensor) (
  const Tensor& self, const Tensor& other, const Scalar& alpha
) {
  native::sub_check(self, other);
  build_binary_op(maybe_get_output(), self, other);
  native::alpha_check(dtype(), alpha);
}

TORCH_META_FUNC2(mul, Tensor) (
  const Tensor& self, const Tensor& other
) {
  build_binary_op(maybe_get_output(), self, other);
}

TORCH_META_FUNC2(div, Tensor) (const Tensor& self, const Tensor& other) {
  build_binary_float_op(maybe_get_output(), self, other);
}

TORCH_META_FUNC2(div, Tensor_mode) (const Tensor& self, const Tensor& other, std::string rounding_mode) {
  if (rounding_mode == "true") {
    build_binary_float_op(maybe_get_output(), self, other);
  } else if (rounding_mode == "trunc") {
    build_binary_op(maybe_get_output(), self, other);
  } else if (rounding_mode == "floor") {
    build_binary_op(maybe_get_output(), self, other);
  } else {
    TORCH_CHECK(false,
        "div expected rounding_mode to be one of 'true', 'trunc', or 'floor' "
        "but found '", rounding_mode, "'");
  }
}

<<<<<<< HEAD
=======
TORCH_META_FUNC2(copysign, Tensor) (
  const Tensor& self, const Tensor& other
) {
  build_binary_float_op(maybe_get_output(), self, other);
}

>>>>>>> 181de406
} // namespace meta


namespace native {

DEFINE_DISPATCH(add_stub);
DEFINE_DISPATCH(add_clamp_stub);
DEFINE_DISPATCH(sub_stub);
DEFINE_DISPATCH(mul_stub);
DEFINE_DISPATCH(div_true_stub);
DEFINE_DISPATCH(div_floor_stub);
DEFINE_DISPATCH(div_trunc_stub);
DEFINE_DISPATCH(remainder_stub);
DEFINE_DISPATCH(atan2_stub);
DEFINE_DISPATCH(bitwise_and_stub);
DEFINE_DISPATCH(bitwise_or_stub);
DEFINE_DISPATCH(bitwise_xor_stub);
DEFINE_DISPATCH(lshift_stub);
DEFINE_DISPATCH(rshift_stub);
DEFINE_DISPATCH(logical_and_stub);
DEFINE_DISPATCH(logical_or_stub);
DEFINE_DISPATCH(logical_xor_stub);
DEFINE_DISPATCH(lt_stub);
DEFINE_DISPATCH(le_stub);
DEFINE_DISPATCH(gt_stub);
DEFINE_DISPATCH(ge_stub);
DEFINE_DISPATCH(eq_stub);
DEFINE_DISPATCH(ne_stub);
DEFINE_DISPATCH(sigmoid_backward_stub);
DEFINE_DISPATCH(logit_backward_stub);
DEFINE_DISPATCH(tanh_backward_stub);
DEFINE_DISPATCH(maximum_stub);
DEFINE_DISPATCH(minimum_stub);
DEFINE_DISPATCH(fmax_stub);
DEFINE_DISPATCH(fmin_stub);
DEFINE_DISPATCH(fmod_stub);
DEFINE_DISPATCH(logaddexp_stub);
DEFINE_DISPATCH(logaddexp2_stub);
DEFINE_DISPATCH(gcd_stub);
DEFINE_DISPATCH(lcm_stub);
DEFINE_DISPATCH(hypot_stub);
DEFINE_DISPATCH(igamma_stub);
DEFINE_DISPATCH(igammac_stub);
DEFINE_DISPATCH(nextafter_stub);
DEFINE_DISPATCH(heaviside_stub);
DEFINE_DISPATCH(copysign_stub);
DEFINE_DISPATCH(xlogy_stub);

static Tensor wrapped_scalar_tensor(const Scalar& scalar) {
  auto tensor = scalar_to_tensor(scalar);
  tensor.unsafeGetTensorImpl()->set_wrapped_number(true);
  return tensor;
}

TORCH_IMPL_FUNC(add_out) (
  const Tensor& self, const Tensor& other, const Scalar& alpha, const Tensor& result
) {
  add_stub(device_type(), *this, alpha);
  TORCH_INTERNAL_ASSERT(result.scalar_type() == output().dtype());
}

TORCH_IMPL_FUNC(sub_out) (
  const Tensor& self, const Tensor& other, const Scalar& alpha, const Tensor& result
) {
  sub_stub(device_type(), *this, alpha);
  TORCH_INTERNAL_ASSERT(result.scalar_type() == output().dtype());
}

TORCH_IMPL_FUNC(mul_out) (
  const Tensor& self, const Tensor& other, const Tensor& result
) {
  mul_stub(device_type(), *this);
}

TORCH_IMPL_FUNC(div_out) (const Tensor& self, const Tensor& other, const Tensor& result) {
  div_true_stub(device_type(), *this);
}

TORCH_IMPL_FUNC(div_out_mode) (
  const Tensor& self, const Tensor& other, std::string rounding_mode, const Tensor& result
) {
  if (rounding_mode == "true") {
    div_true_stub(device_type(), *this);
  } else if (rounding_mode == "trunc") {
    div_trunc_stub(device_type(), *this);
  } else if (rounding_mode == "floor") {
    div_floor_stub(device_type(), *this);
  }
}

Tensor& add_relu_impl(
    Tensor& result, const Tensor& self, const Tensor& other, const Scalar& alpha) {
  auto iter = TensorIterator::binary_op(result, self, other);
  Scalar min_val;
  Scalar max_val;
  if (self.dtype() == at::kInt) {
    min_val = 0;
    max_val = std::numeric_limits<int32_t>::max();
  } else if (self.dtype() == at::kLong) {
    min_val = 0;
    max_val = std::numeric_limits<int64_t>::max();
  } else if (self.dtype() == at::kShort) {
    min_val = 0;
    max_val = std::numeric_limits<int16_t>::max();
  } else if (self.dtype() == at::kChar) {
    min_val = 0;
    max_val = std::numeric_limits<int8_t>::max();
  } else if (self.dtype() == at::kFloat) {
    min_val = 0.0;
    max_val = std::numeric_limits<float>::max();
  } else if (self.dtype() == at::kDouble) {
    min_val = 0.0;
    max_val = std::numeric_limits<double>::max();
  } else {
    TORCH_INTERNAL_ASSERT(
        "Unsupported datatype for add_relu:", self.dtype().name());
  }

  result = iter.output();
  add_clamp_stub(iter.device_type(), iter, alpha, min_val, max_val);
  return result;
}

Tensor& add_relu_out(const Tensor& self, const Tensor& other, const Scalar& alpha, Tensor& result) {
  return add_relu_impl(result, self, other, alpha);
}

Tensor add_relu(const Tensor& self, const Tensor& other, const Scalar& alpha) {
  Tensor result;
  return add_relu_impl(result, self, other, alpha);
}

Tensor& add_relu_(Tensor& self, const Tensor& other, const Scalar& alpha) {
  return add_relu_impl(self, self, other, alpha);
}

TORCH_IMPL_FUNC(copysign_out) (
  const Tensor& self, const Tensor& other, const Tensor& result
) {
  copysign_stub(device_type(), *this);
}

Tensor copysign(const Tensor& self, const Scalar& other) {
  // redispatch!
  return at::copysign(self, wrapped_scalar_tensor(other));
}

Tensor& copysign_(Tensor& self, const Scalar& other) {
  // redispatch!
  return self.copysign_(wrapped_scalar_tensor(other));
}

<<<<<<< HEAD
=======
Tensor& copysign_out(const Tensor& self, const Scalar& other, Tensor& result) {
  // redispatch!
  return at::copysign_out(result, self, wrapped_scalar_tensor(other));
}

>>>>>>> 181de406
// WARNING: There doesn't appear to be any testing for this function
// with sparse self input.
Tensor div(const Tensor& self, const Scalar& other) {
  return self.div(wrapped_scalar_tensor(other)); // redispatch!
}

// WARNING: This function, with a sparse self, is currently only
// exercised by DistributedDataParallelTest.test_sparse_gradients
// (you need to exercise it from C++, because this overload is never
// used for Python)
Tensor& div_(Tensor& self, const Scalar& other) {
  return self.div_(wrapped_scalar_tensor(other)); // redispatch!
}

Tensor div(const Tensor& self, const Scalar& other, std::string rounding_mode) {
  return self.div(wrapped_scalar_tensor(other), std::move(rounding_mode)); // redispatch!
}

Tensor& div_(Tensor& self, const Scalar& other, std::string rounding_mode) {
  return self.div_(wrapped_scalar_tensor(other), std::move(rounding_mode)); // redispatch!
}

// divide, alias for div
Tensor& divide_out(const Tensor& self, const Tensor& other, Tensor& result) {
  return at::div_out(result, self, other);
}

Tensor divide(const Tensor& self, const Tensor& other) {
  return self.div(other);
}

Tensor& divide_(Tensor& self, const Tensor& other) {
  return self.div_(other);
}

Tensor divide(const Tensor& self, const Scalar& other) {
  return self.div(other);
}

Tensor& divide_(Tensor& self, const Scalar& other) {
  return self.div_(other);
}

Tensor& divide_out(const Tensor& self, const Tensor& other, std::string rounding_mode, Tensor& result) {
  return at::div_out(result, self, other, std::move(rounding_mode));
}

Tensor divide(const Tensor& self, const Tensor& other, std::string rounding_mode) {
  return self.div(other, std::move(rounding_mode));
}

Tensor& divide_(Tensor& self, const Tensor& other, std::string rounding_mode) {
  return self.div_(other, std::move(rounding_mode));
}

Tensor divide(const Tensor& self, const Scalar& other, std::string rounding_mode) {
  return self.div(other, std::move(rounding_mode));
}

Tensor& divide_(Tensor& self, const Scalar& other, std::string rounding_mode) {
  return self.div_(other, std::move(rounding_mode));
}

// true_divide, an alias for div
Tensor& true_divide_out(const Tensor& self, const Tensor& divisor, Tensor& result) {
  return at::div_out(result, self, divisor);
}

Tensor true_divide(const Tensor& self, const Tensor& divisor) {
  return self.div(divisor);
}

Tensor& true_divide_(Tensor& self, const Tensor& divisor) {
  return self.div_(divisor);
}

Tensor true_divide(const Tensor& self, const Scalar& divisor) {
  return self.div(divisor);
}

Tensor& true_divide_(Tensor& self, const Scalar& divisor) {
  return self.div_(divisor);
}

Tensor& remainder_out(const Tensor& self, const Tensor& other, Tensor& result) {
  auto iter = TensorIterator::binary_op(result, self, other);
  remainder_stub(iter.device_type(), iter);
  return result;
}

Tensor remainder(const Tensor& self, const Tensor& other) {
  Tensor result;
  auto iter = TensorIterator::binary_op(result, self, other);
  remainder_stub(iter.device_type(), iter);
  return iter.output();
}

Tensor& remainder_(Tensor& self, const Tensor& other) {
  return native::remainder_out(self, other, self);
}

Tensor& floor_divide_out(const Tensor& self, const Tensor& other, Tensor& result) {
  TORCH_WARN_ONCE(
    "floor_divide is deprecated, and will be removed in a future version of pytorch. "
    "It currently rounds toward 0 (like the 'trunc' function NOT 'floor'). "
    "This results in incorrect rounding for negative values.\n"
    "To keep the current behavior, use torch.div(a, b, rounding_mode='trunc'), "
    "or for actual floor division, use torch.div(a, b, rounding_mode='floor')."
  );
  // FIXME: Not actually doing floor division (#43874)
  auto iter = TensorIterator::binary_op(result, self, other);
  div_trunc_stub(iter.device_type(), iter);
  if (!result.defined()) {
    result = iter.output();
  }
  return result;
}

Tensor floor_divide(const Tensor& self, const Tensor& other) {
  TORCH_WARN_ONCE(
    "floor_divide is deprecated, and will be removed in a future version of pytorch. "
    "It currently rounds toward 0 (like the 'trunc' function NOT 'floor'). "
    "This results in incorrect rounding for negative values.\n"
    "To keep the current behavior, use torch.div(a, b, rounding_mode='trunc'), "
    "or for actual floor division, use torch.div(a, b, rounding_mode='floor')."
  );
  // FIXME: Not actually doing floor division (#43874)
  Tensor result;
  auto iter = TensorIterator::binary_op(result, self, other);
  div_trunc_stub(iter.device_type(), iter);
  return iter.output();
}

Tensor& floor_divide_(Tensor& self, const Tensor& other) {
  return native::floor_divide_out(self, other, self);
}

// TODO: Make this structured to undo the perf regression from native:: removal
// in call here
Tensor mul(const Tensor& self, const Scalar& other) {
  return at::mul(self, wrapped_scalar_tensor(other)); // redispatch!
}

Tensor& mul_(Tensor& self, const Scalar& other) {
  return at::mul_out(self, wrapped_scalar_tensor(other), self); // redispatch!
}

// multiply, alias for mul
Tensor& multiply_out(const Tensor& self, const Tensor& other, Tensor& result) {
  return at::mul_out(result, self, other);
}

Tensor multiply(const Tensor& self, const Tensor& other) {
  return self.mul(other);
}

Tensor& multiply_(Tensor& self, const Tensor& other) {
  return self.mul_(other);
}

Tensor multiply(const Tensor& self, const Scalar& other) {
  return self.mul(other);
}

Tensor& multiply_(Tensor& self, const Scalar& other) {
  return self.mul_(other);
}

Tensor sub(const Tensor& self, const Scalar& other, const Scalar& alpha) {
  return at::sub(self, wrapped_scalar_tensor(other), alpha); // redispatch!
}

Tensor& sub_(Tensor& self, const Scalar& other, const Scalar& alpha) {
  return self.sub_(wrapped_scalar_tensor(other), alpha); // redispatch!
}

// subtract, alias for sub
Tensor& subtract_out(const Tensor& self, const Tensor& other, const Scalar& alpha, Tensor& result) {
  return at::sub_out(result, self, other, alpha);
}

Tensor subtract(const Tensor& self, const Tensor& other, const Scalar& alpha) {
  return self.sub(other, alpha);
}

Tensor& subtract_(Tensor& self, const Tensor& other, const Scalar& alpha) {
  return self.sub_(other, alpha);
}

Tensor subtract(const Tensor& self, const Scalar& other, const Scalar& alpha) {
  return self.sub(other, alpha);
}

Tensor& subtract_(Tensor& self, const Scalar& other, const Scalar& alpha) {
  return self.sub_(other, alpha);
}

Tensor& sigmoid_backward_out(const Tensor& grad_output, const Tensor& output, Tensor& result) {
  auto iter = TensorIterator::binary_op(result, grad_output, output);
  sigmoid_backward_stub(iter.device_type(), iter);
  return result;
}

Tensor sigmoid_backward(const Tensor& grad_output, const Tensor& output) {
  Tensor result;
  auto iter = TensorIterator::binary_op(result, grad_output, output);
  sigmoid_backward_stub(iter.device_type(), iter);
  return iter.output();
}

Tensor& logit_backward_out(const Tensor& grad_output,
    const Tensor& input,
    c10::optional<double> eps,
    Tensor& result) {
  auto iter = TensorIterator::binary_op(result, grad_output, input);
  logit_backward_stub(
      iter.device_type(), iter, Scalar(eps ? eps.value() : -1.0));
  return result;
}

Tensor logit_backward(
    const Tensor& grad_output,
    const Tensor& input,
    c10::optional<double> eps) {
  Tensor result;
  auto iter = TensorIterator::binary_op(result, grad_output, input);
  logit_backward_stub(
      iter.device_type(), iter, Scalar(eps ? eps.value() : -1.0));
  return iter.output();
}

Tensor& tanh_backward_out(const Tensor& grad_output, const Tensor& output, Tensor& result) {
  auto iter = TensorIterator::binary_op(result, grad_output, output);
  tanh_backward_stub(iter.device_type(), iter);
  return result;
}

Tensor tanh_backward(const Tensor& grad_output, const Tensor& output) {
  Tensor result;
  auto iter = TensorIterator::binary_op(result, grad_output, output);
  tanh_backward_stub(iter.device_type(), iter);
  return iter.output();
}

Tensor rsub(const Tensor& self, const Tensor& other, const Scalar& alpha) {
  return at::sub(other, self, alpha); // redispatch!
}

Tensor& atan2_out(const Tensor& self, const Tensor& other, Tensor& result) {
  auto iter = TensorIterator::binary_float_op(result, self, other);
  atan2_stub(iter.device_type(), iter);
  return result;
}

Tensor atan2(const Tensor& self, const Tensor& other) {
  Tensor result;
  auto iter = TensorIterator::binary_float_op(result, self, other);
  atan2_stub(iter.device_type(), iter);
  return iter.output();
}

Tensor& atan2_(Tensor& self, const Tensor& other) {
  return native::atan2_out(self, other, self);
}

// These are still needed because we don't have C++ conversions from number
// types (int, float, etc.) to Tensor (only to Scalar). They're not exposed
// to Python.

static void check_convert(const Scalar& scalar, ScalarType scalarType) {
  // Validate that is possible to convert scalar to tensor dtype without overflow
  AT_DISPATCH_ALL_TYPES_AND_COMPLEX_AND3(at::ScalarType::Bool, at::ScalarType::BFloat16, at::ScalarType::Half, scalarType, "check_convert", [&]{
    scalar.to<scalar_t>();
  });
}

static Tensor wrapped_scalar_tensor_and_check_convert(const Scalar& scalar, Tensor tensor) {
  check_convert(scalar, tensor.scalar_type());
  return wrapped_scalar_tensor(scalar);
}

// TODO: Make this structured to undo the perf regression from native:: removal
// in call here

Tensor add(const Tensor& self, const Scalar& other, const Scalar& alpha) {
  return at::add(self, wrapped_scalar_tensor(other), alpha);
}

Tensor& add_(Tensor& self, const Scalar& other, const Scalar& alpha) {
  return self.add_(wrapped_scalar_tensor(other), alpha);
}

Tensor remainder(const Tensor& self, const Scalar& other) {
  return native::remainder(self, wrapped_scalar_tensor(other));
}

Tensor& remainder_(Tensor& self, const Scalar& other) {
  return native::remainder_(self, wrapped_scalar_tensor(other));
}

Tensor& remainder_out(const Tensor& self, const Scalar& other, Tensor& result) {
  return native::remainder_out(self, wrapped_scalar_tensor(other), result);
}

Tensor rsub(const Tensor& self, const Scalar& other, const Scalar& alpha) {
  return native::rsub(self, wrapped_scalar_tensor(other), alpha);
}

Tensor& bitwise_and_out(const Tensor& self, const Tensor& other, Tensor& result) {
  auto iter = TensorIterator::binary_op(result, self, other);
  bitwise_and_stub(iter.device_type(), iter);
  return result;
}

Tensor bitwise_and(const Tensor& self, const Tensor& other) {
  Tensor result = at::empty({0}, self.options());
  at::bitwise_and_out(result, self, other);
  return result;
}

Tensor& bitwise_and_(Tensor& self, const Tensor& other) {
  return at::bitwise_and_out(self, self, other);
}

Tensor& bitwise_and_out(const Tensor& self, const Scalar& other, Tensor& result) {
  return at::bitwise_and_out(result, self, wrapped_scalar_tensor(other));
}

Tensor bitwise_and(const Tensor& self, const Scalar& other) {
  Tensor result = at::empty({0}, self.options());
  return at::bitwise_and_out(result, self, other);
}

Tensor& bitwise_and_(Tensor& self, const Scalar& other) {
  return at::bitwise_and_out(self, self, other);
}

// Legacy and interfaces. They are aliased to bitwise_and* functions
Tensor __and__(const Tensor& self, const Tensor& other) {
  return at::bitwise_and(self, other);
}

Tensor __and__(const Tensor& self, const Scalar& other) {
  return at::bitwise_and(self, other);
}

Tensor& __iand__(Tensor& self, const Tensor& other) {
  return self.bitwise_and_(other);
}

Tensor& __iand__(Tensor& self, const Scalar& other) {
  return self.bitwise_and_(other);
}

Tensor& bitwise_or_out(const Tensor& self, const Tensor& other, Tensor& result) {
  auto iter = TensorIterator::binary_op(result, self, other);
  bitwise_or_stub(iter.device_type(), iter);
  return result;
}

Tensor bitwise_or(const Tensor& self, const Tensor& other) {
  Tensor result = at::empty({0}, self.options());
  at::bitwise_or_out(result, self, other);
  return result;
}

Tensor& bitwise_or_(Tensor& self, const Tensor& other) {
  return at::bitwise_or_out(self, self, other);
}

Tensor& bitwise_or_out(const Tensor& self, const Scalar& other, Tensor& result) {
  return at::bitwise_or_out(result, self, wrapped_scalar_tensor(other));
}

Tensor bitwise_or(const Tensor& self, const Scalar& other) {
  Tensor result = at::empty({0}, self.options());
  return at::bitwise_or_out(result, self, other);
}

Tensor& bitwise_or_(Tensor& self, const Scalar& other) {
  return at::bitwise_or_out(self, self, other);
}

// Legacy or interfaces. They are aliased to bitwise_or* functions
Tensor __or__(const Tensor& self, const Tensor& other) {
  return at::bitwise_or(self, other);
}

Tensor __or__(const Tensor& self, const Scalar& other) {
  return at::bitwise_or(self, other);
}

Tensor& __ior__(Tensor& self, const Tensor& other) {
  return self.bitwise_or_(other);
}

Tensor& __ior__(Tensor& self, const Scalar& other) {
  return self.bitwise_or_(other);
}

Tensor& bitwise_xor_out(const Tensor& self, const Tensor& other, Tensor& result) {
  auto iter = TensorIterator::binary_op(result, self, other);
  bitwise_xor_stub(iter.device_type(), iter);
  return result;
}

Tensor bitwise_xor(const Tensor& self, const Tensor& other) {
  Tensor result = at::empty({0}, self.options());
  at::bitwise_xor_out(result, self, other);
  return result;
}

Tensor& bitwise_xor_(Tensor& self, const Tensor& other) {
  return at::bitwise_xor_out(self, self, other);
}

Tensor& bitwise_xor_out(const Tensor& self, const Scalar& other, Tensor& result) {
  return at::bitwise_xor_out(result, self, wrapped_scalar_tensor(other));
}

Tensor bitwise_xor(const Tensor& self, const Scalar& other) {
  Tensor result = at::empty({0}, self.options());
  return at::bitwise_xor_out(result, self, other);
}

Tensor& bitwise_xor_(Tensor& self, const Scalar& other) {
  return at::bitwise_xor_out(self, self, other);
}

// Legacy xor interfaces. They are aliased to bitwise_xor* functions
Tensor __xor__(const Tensor& self, const Tensor& other) {
  return at::bitwise_xor(self, other);
}

Tensor __xor__(const Tensor& self, const Scalar& other) {
  return at::bitwise_xor(self, other);
}

Tensor& __ixor__(Tensor& self, const Tensor& other) {
  return self.bitwise_xor_(other);
}

Tensor& __ixor__(Tensor& self, const Scalar& other) {
  return self.bitwise_xor_(other);
}

Tensor __lshift__(const Tensor& self, const Tensor& other) {
  Tensor result;
  auto iter = TensorIterator::binary_op(result, self, other);
  lshift_stub(iter.device_type(), iter);
  return iter.output();
}

Tensor __lshift__(const Tensor& self, const Scalar& other) {
  Tensor result;
  auto wrapper = wrapped_scalar_tensor(other).toType(self.scalar_type());
  auto iter = TensorIterator::binary_op(result, self, wrapper);
  lshift_stub(iter.device_type(), iter);
  return iter.output();
}

Tensor& __ilshift__(Tensor& self, const Tensor& other) {
  auto iter = TensorIterator::binary_op(self, self, other);
  lshift_stub(iter.device_type(), iter);
  return self;
}

Tensor& __ilshift__(Tensor& self, const Scalar& other) {
  auto wrapper = wrapped_scalar_tensor(other).toType(self.scalar_type());
  auto iter = TensorIterator::binary_op(self, self, wrapper);
  lshift_stub(iter.device_type(), iter);
  return self;
}

Tensor __rshift__(const Tensor& self, const Tensor& other) {
  Tensor result;
  auto iter = TensorIterator::binary_op(result, self, other);
  rshift_stub(iter.device_type(), iter);
  return iter.output();
}

Tensor __rshift__(const Tensor& self, const Scalar& other) {
  Tensor result;
  auto wrapper = wrapped_scalar_tensor(other).toType(self.scalar_type());
  auto iter = TensorIterator::binary_op(result, self, wrapper);
  rshift_stub(iter.device_type(), iter);
  return iter.output();
}

Tensor& __irshift__(Tensor& self, const Tensor& other) {
  auto iter = TensorIterator::binary_op(self, self, other);
  rshift_stub(iter.device_type(), iter);
  return self;
}

Tensor& __irshift__(Tensor& self, const Scalar& other) {
  auto wrapper = wrapped_scalar_tensor(other).toType(self.scalar_type());
  auto iter = TensorIterator::binary_op(self, self, wrapper);
  rshift_stub(iter.device_type(), iter);
  return self;
}

template <typename Stub>
Tensor& comparison_op_out(Tensor& result, const Tensor& self, const Tensor& other, Stub& stub) {
  // Validate that is possible to convert zero-dim tensor's dtype to other dtype without overflow
  if (self.scalar_type() != other.scalar_type()) {
    if (self.dim() != 0 && other.dim() == 0) {
      check_convert(other.item(), self.scalar_type());
    } else if (self.dim() == 0 && other.dim() != 0) {
      check_convert(self.item(), other.scalar_type());
    }
  }
  auto iter = TensorIterator::comparison_op(result, self, other);
  stub(iter.device_type(), iter);
  return result;
}

template <typename OutImpl>
Tensor comparison_op(const Tensor& self, const Tensor& other, OutImpl& out_impl) {
  Tensor result = at::empty({0}, self.options().dtype(kBool));
  return out_impl(result, self, other);
}

// To avoid overflow during type promotion we will check that both dtypes of self and other are same
template <typename OutImpl>
Tensor& comparison_op_(Tensor& self, const Tensor& other, OutImpl& out_impl) {
  TORCH_CHECK(self.dtype() == other.dtype(),
              "Expected object of scalar type ", self.dtype(), " but got scalar type ",
              other.dtype(), " for argument 'other'");
  return out_impl(self, self, other);
}

// validates that is possible to convert Scalar other to self's dtype without overflow.
// This behavior is unique to comparison ops; arithmetic operations don't do this.
// In the future, we should reconsider this inconsistency and decide if we want to add the same check to arithmetic ops.
template <typename OutImpl>
Tensor& comparison_op_out(Tensor& result, const Tensor& self, const Scalar& other, OutImpl& out_impl) {
  return out_impl(result, self, wrapped_scalar_tensor_and_check_convert(other, self));
}

template <typename OutImpl>
Tensor comparison_op(const Tensor& self, const Scalar& other, OutImpl& out_impl) {
  return comparison_op(self, wrapped_scalar_tensor_and_check_convert(other, self), out_impl);
}

template <typename OutImpl>
Tensor& comparison_op_(Tensor& self, const Scalar& other, OutImpl& out_impl) {
  return out_impl(self, self, wrapped_scalar_tensor_and_check_convert(other, self));
}

// We need explicit cast to OutFunc because each *_out func is overloaded twice. Without An explicit cast, merely
// referring to *_out function is ambiguious.
using OutFunc = std::add_const<Tensor&(&)(Tensor&, const Tensor&, const Tensor&)>::type;

Tensor& lt_out(const Tensor& self, const Tensor& other, Tensor& result) { return comparison_op_out(result, self, other, lt_stub); }
Tensor lt(const Tensor& self, const Tensor& other) { return comparison_op(self, other, static_cast<OutFunc>(at::lt_out)); }
Tensor& lt_(Tensor& self, const Tensor& other) { return comparison_op_(self, other, static_cast<OutFunc>(at::lt_out)); }
Tensor& lt_out(const Tensor& self, const Scalar& other, Tensor& result) { return comparison_op_out(result, self, other, static_cast<OutFunc>(at::lt_out)); }
Tensor lt(const Tensor& self, const Scalar& other) { return comparison_op(self, other, static_cast<OutFunc>(at::lt_out)); }
Tensor& lt_(Tensor& self, const Scalar& other) { return comparison_op_(self, other, static_cast<OutFunc>(at::lt_out)); }

// less, alias for torch.lt
Tensor& less_out(const Tensor& self, const Tensor& other, Tensor& result) { return at::lt_out(result, self, other); }
Tensor less(const Tensor& self, const Tensor& other) { return self.lt(other); }
Tensor& less_(Tensor& self, const Tensor& other) { return self.lt_(other); }
Tensor& less_out(const Tensor& self, const Scalar& other, Tensor& result) { return at::lt_out(result, self, other); }
Tensor less(const Tensor& self, const Scalar& other) { return self.lt(other); }
Tensor& less_(Tensor& self, const Scalar& other) { return self.lt_(other); }

Tensor& le_out(const Tensor& self, const Tensor& other, Tensor& result) { return comparison_op_out(result, self, other, le_stub); }
Tensor le(const Tensor& self, const Tensor& other) { return comparison_op(self, other, static_cast<OutFunc>(at::le_out)); }
Tensor& le_(Tensor& self, const Tensor& other) { return comparison_op_(self, other, static_cast<OutFunc>(at::le_out)); }
Tensor& le_out(const Tensor& self, const Scalar& other, Tensor& result) { return comparison_op_out(result, self, other, static_cast<OutFunc>(at::le_out)); }
Tensor le(const Tensor& self, const Scalar& other) { return comparison_op(self, other, static_cast<OutFunc>(at::le_out)); }
Tensor& le_(Tensor& self, const Scalar& other) { return comparison_op_(self, other, static_cast<OutFunc>(at::le_out)); }

// less_equal, alias for torch.le
Tensor& less_equal_out(const Tensor& self, const Tensor& other, Tensor& result) { return at::le_out(result, self, other); }
Tensor less_equal(const Tensor& self, const Tensor& other) { return self.le(other); }
Tensor& less_equal_(Tensor& self, const Tensor& other) { return self.le_(other); }
Tensor& less_equal_out(const Tensor& self, const Scalar& other, Tensor& result) { return at::le_out(result, self, other); }
Tensor less_equal(const Tensor& self, const Scalar& other) { return self.le(other); }
Tensor& less_equal_(Tensor& self, const Scalar& other) { return self.le_(other); }

Tensor& gt_out(const Tensor& self, const Tensor& other, Tensor& result) { return comparison_op_out(result, self, other, gt_stub); }
Tensor gt(const Tensor& self, const Tensor& other) { return comparison_op(self, other, static_cast<OutFunc>(at::gt_out)); }
Tensor& gt_(Tensor& self, const Tensor& other) { return comparison_op_(self, other, static_cast<OutFunc>(at::gt_out)); }
Tensor& gt_out(const Tensor& self, const Scalar& other, Tensor& result) { return comparison_op_out(result, self, other, static_cast<OutFunc>(at::gt_out)); }
Tensor gt(const Tensor& self, const Scalar& other) { return comparison_op(self, other, static_cast<OutFunc>(at::gt_out)); }
Tensor& gt_(Tensor& self, const Scalar& other) { return comparison_op_(self, other, static_cast<OutFunc>(at::gt_out)); }

// greater, alias for torch.gt
Tensor& greater_out(const Tensor& self, const Tensor& other, Tensor& result) { return at::gt_out(result, self, other); }
Tensor greater(const Tensor& self, const Tensor& other) { return self.gt(other); }
Tensor& greater_(Tensor& self, const Tensor& other) { return self.gt_(other); }
Tensor& greater_out(const Tensor& self, const Scalar& other, Tensor& result) { return at::gt_out(result, self, other); }
Tensor greater(const Tensor& self, const Scalar& other) { return self.gt(other); }
Tensor& greater_(Tensor& self, const Scalar& other) { return self.gt_(other); }

Tensor& ge_out(const Tensor& self, const Tensor& other, Tensor& result) { return comparison_op_out(result, self, other, ge_stub); }
Tensor ge(const Tensor& self, const Tensor& other) { return comparison_op(self, other, static_cast<OutFunc>(at::ge_out)); }
Tensor& ge_(Tensor& self, const Tensor& other) { return comparison_op_(self, other, static_cast<OutFunc>(at::ge_out)); }
Tensor& ge_out(const Tensor& self, const Scalar& other, Tensor& result) { return comparison_op_out(result, self, other, static_cast<OutFunc>(at::ge_out)); }
Tensor ge(const Tensor& self, const Scalar& other) { return comparison_op(self, other, static_cast<OutFunc>(at::ge_out)); }
Tensor& ge_(Tensor& self, const Scalar& other) { return comparison_op_(self, other, static_cast<OutFunc>(at::ge_out)); }

// greater_equal, alias for torch.ge
Tensor& greater_equal_out(const Tensor& self, const Tensor& other, Tensor& result) { return at::ge_out(result, self, other); }
Tensor greater_equal(const Tensor& self, const Tensor& other) { return self.ge(other); }
Tensor& greater_equal_(Tensor& self, const Tensor& other) { return self.ge_(other); }
Tensor& greater_equal_out(const Tensor& self, const Scalar& other, Tensor& result) { return at::ge_out(result, self, other); }
Tensor greater_equal(const Tensor& self, const Scalar& other) { return self.ge(other); }
Tensor& greater_equal_(Tensor& self, const Scalar& other) { return self.ge_(other); }

Tensor& eq_out(const Tensor& self, const Tensor& other, Tensor& result) { return comparison_op_out(result, self, other, eq_stub); }
Tensor eq(const Tensor& self, const Tensor& other) { return comparison_op(self, other, static_cast<OutFunc>(at::eq_out)); }
Tensor& eq_(Tensor& self, const Tensor& other) { return comparison_op_(self, other, static_cast<OutFunc>(at::eq_out)); }
Tensor& eq_out(const Tensor& self, const Scalar& other, Tensor& result) { return comparison_op_out(result, self, other, static_cast<OutFunc>(at::eq_out)); }
Tensor eq(const Tensor& self, const Scalar& other) { return comparison_op(self, other, static_cast<OutFunc>(at::eq_out)); }
Tensor& eq_(Tensor& self, const Scalar& other) { return comparison_op_(self, other, static_cast<OutFunc>(at::eq_out)); }

Tensor& ne_out(const Tensor& self, const Tensor& other, Tensor& result) { return comparison_op_out(result, self, other, ne_stub); }
Tensor ne(const Tensor& self, const Tensor& other) { return comparison_op(self, other, static_cast<OutFunc>(at::ne_out)); }
Tensor& ne_(Tensor& self, const Tensor& other) { return comparison_op_(self, other, static_cast<OutFunc>(at::ne_out)); }
Tensor& ne_out(const Tensor& self, const Scalar& other, Tensor& result) { return comparison_op_out(result, self, other, static_cast<OutFunc>(at::ne_out)); }
Tensor ne(const Tensor& self, const Scalar& other) { return comparison_op(self, other, static_cast<OutFunc>(at::ne_out)); }
Tensor& ne_(Tensor& self, const Scalar& other) { return comparison_op_(self, other, static_cast<OutFunc>(at::ne_out)); }

// not_equal, alias for torch.ne
Tensor& not_equal_out(const Tensor& self, const Tensor& other, Tensor& result) { return at::ne_out(result, self, other); }
Tensor not_equal(const Tensor& self, const Tensor& other) { return self.ne(other); }
Tensor& not_equal_(Tensor& self, const Tensor& other) { return self.ne_(other); }
Tensor& not_equal_out(const Tensor& self, const Scalar& other, Tensor& result) { return at::ne_out(result, self, other); }
Tensor not_equal(const Tensor& self, const Scalar& other) { return self.ne(other); }
Tensor& not_equal_(Tensor& self, const Scalar& other) { return self.ne_(other); }

Tensor& logical_and_out(const Tensor& self, const Tensor& other, Tensor& result) { return comparison_op_out(result, self, other, logical_and_stub); }
Tensor logical_and(const Tensor& self, const Tensor& other) { return comparison_op(self, other, static_cast<OutFunc>(at::logical_and_out)); }
Tensor& logical_and_(Tensor& self, const Tensor& other) { return comparison_op_(self, other, static_cast<OutFunc>(at::logical_and_out)); }
Tensor& logical_and_out(Tensor& result, const Tensor& self, const Scalar& other) { return comparison_op_out(result, self, other, static_cast<OutFunc>(at::logical_and_out)); }
Tensor logical_and(const Tensor& self, const Scalar& other) { return comparison_op(self, other, static_cast<OutFunc>(at::logical_and_out)); }
Tensor& logical_and_(Tensor& self, const Scalar& other) { return comparison_op_(self, other, static_cast<OutFunc>(at::logical_and_out)); }

Tensor& logical_or_out(const Tensor& self, const Tensor& other, Tensor& result) { return comparison_op_out(result, self, other, logical_or_stub); }
Tensor logical_or(const Tensor& self, const Tensor& other) { return comparison_op(self, other, static_cast<OutFunc>(at::logical_or_out)); }
Tensor& logical_or_(Tensor& self, const Tensor& other) { return comparison_op_(self, other, static_cast<OutFunc>(at::logical_or_out)); }
Tensor& logical_or_out(Tensor& result, const Tensor& self, const Scalar& other) { return comparison_op_out(result, self, other, static_cast<OutFunc>(at::logical_or_out)); }
Tensor logical_or(const Tensor& self, const Scalar& other) { return comparison_op(self, other, static_cast<OutFunc>(at::logical_or_out)); }
Tensor& logical_or_(Tensor& self, const Scalar& other) { return comparison_op_(self, other, static_cast<OutFunc>(at::logical_or_out)); }

Tensor& logical_xor_out(const Tensor& self, const Tensor& other, Tensor& result) { return comparison_op_out(result, self, other, logical_xor_stub); }
Tensor logical_xor(const Tensor& self, const Tensor& other) { return comparison_op(self, other, static_cast<OutFunc>(at::logical_xor_out)); }
Tensor& logical_xor_(Tensor& self, const Tensor& other) { return comparison_op_(self, other, static_cast<OutFunc>(at::logical_xor_out)); }
Tensor& logical_xor_out(Tensor& result, const Tensor& self, const Scalar& other) { return comparison_op_out(result, self, other, static_cast<OutFunc>(at::logical_xor_out)); }
Tensor logical_xor(const Tensor& self, const Scalar& other) { return comparison_op(self, other, static_cast<OutFunc>(at::logical_xor_out)); }
Tensor& logical_xor_(Tensor& self, const Scalar& other) { return comparison_op_(self, other, static_cast<OutFunc>(at::logical_xor_out)); }

Tensor& maximum_out(const Tensor& self, const Tensor& other, Tensor& result) {
  auto iter = TensorIterator::binary_op(result, self, other);
  maximum_stub(iter.device_type(), iter);
  return result;
}

Tensor maximum(const Tensor& self, const Tensor& other) {
  Tensor result;
  auto iter = TensorIterator::binary_op(result, self, other);
  maximum_stub(iter.device_type(), iter);
  return iter.output();
}

// binary max, alias for maximum
Tensor& max_out(const Tensor& self, const Tensor& other, Tensor& result) {
  return at::maximum_out(result, self, other);
}

Tensor max(const Tensor& self, const Tensor& other) {
  return at::maximum(self, other);
}

Tensor& fmax_out(const Tensor& self, const Tensor& other, Tensor& result) {
  TORCH_CHECK(!self.is_complex() && !other.is_complex(), "fmax not implemented for complex tensors.");

  auto iter = TensorIterator::binary_op(result, self, other);
  fmax_stub(iter.device_type(), iter);
  return result;
}

Tensor fmax(const Tensor& self, const Tensor& other) {
  TORCH_CHECK(!self.is_complex() && !other.is_complex(), "fmax not implemented for complex tensors.");

  Tensor result;
  auto iter = TensorIterator::binary_op(result, self, other);
  fmax_stub(iter.device_type(), iter);
  return iter.output();
}

Tensor& minimum_out(const Tensor& self, const Tensor& other, Tensor& result) {
  auto iter = TensorIterator::binary_op(result, self, other);
  minimum_stub(iter.device_type(), iter);
  return result;
}

Tensor minimum(const Tensor& self, const Tensor& other) {
  Tensor result;
  auto iter = TensorIterator::binary_op(result, self, other);
  minimum_stub(iter.device_type(), iter);
  return iter.output();
}

// binary min, alias for minimum
Tensor& min_out(const Tensor& self, const Tensor& other, Tensor& result) {
  return at::minimum_out(result, self, other);
}

Tensor min(const Tensor& self, const Tensor& other) {
  return at::minimum(self, other);
}

Tensor& fmin_out(const Tensor& self, const Tensor& other, Tensor& result) {
  TORCH_CHECK(!self.is_complex() && !other.is_complex(), "fmin not implemented for complex tensors.");

  auto iter = TensorIterator::binary_op(result, self, other);
  fmin_stub(iter.device_type(), iter);
  return result;
}

Tensor fmin(const Tensor& self, const Tensor& other) {
  TORCH_CHECK(!self.is_complex() && !other.is_complex(), "fmin not implemented for complex tensors.");

  Tensor result;
  auto iter = TensorIterator::binary_op(result, self, other);
  fmin_stub(iter.device_type(), iter);
  return iter.output();
}

Tensor floor_divide(const Tensor& self, const Scalar& other) {
  return at::floor_divide(self, wrapped_scalar_tensor(other));
}

Tensor& floor_divide_(Tensor& self, const Scalar& other) {
  return at::floor_divide_out(self, self, wrapped_scalar_tensor(other));
}

Tensor& fmod_out(const Tensor& self, const Tensor& other, Tensor & result) {
  auto iter = TensorIterator::binary_op(result, self, other);
  fmod_stub(iter.device_type(), iter);
  return result;
}

Tensor& fmod_out(const Tensor& self, const Scalar& other, Tensor & result) {
  return native::fmod_out(self, wrapped_scalar_tensor(other), result);
}

Tensor fmod(const Tensor& self, const Tensor & other) {
  Tensor result;
  auto iter = TensorIterator::binary_op(result, self, other);
  fmod_stub(iter.device_type(), iter);
  return iter.output();
}

Tensor fmod(const Tensor& self, const Scalar& other) {
  return native::fmod(self, wrapped_scalar_tensor(other));
}

Tensor& fmod_(Tensor& self, const Tensor& other) {
  return native::fmod_out(self, other, self);
}

Tensor& fmod_(Tensor& self, const Scalar& other) {
  return native::fmod_(self, wrapped_scalar_tensor(other));
}

Tensor& logaddexp_out(const Tensor& self, const Tensor& other, Tensor& result) {
  auto iter = TensorIterator::binary_op(result, self, other);
  logaddexp_stub(iter.device_type(), iter);
  return result;
}

Tensor logaddexp(const Tensor& self, const Tensor& other) {
  Tensor result = at::empty({0}, self.options());
  return at::logaddexp_out(result, self, other);
}

Tensor& logaddexp2_out(const Tensor& self, const Tensor& other, Tensor& result) {
  auto iter = TensorIterator::binary_op(result, self, other);
  logaddexp2_stub(iter.device_type(), iter);
  return result;
}

Tensor logaddexp2(const Tensor& self, const Tensor& other) {
  Tensor result = at::empty({0}, self.options());
  return at::logaddexp2_out(result, self, other);
}

Tensor& gcd_out(const Tensor& self, const Tensor& other, Tensor& result) {
  auto iter = TensorIterator::binary_op(result, self, other);
  gcd_stub(iter.device_type(), iter);
  return result;
}

Tensor gcd(const Tensor& self, const Tensor& other) {
  Tensor result = at::empty({0}, self.options());
  return at::gcd_out(result, self, other);
}

Tensor& gcd_(Tensor& self, const Tensor& other) {
  return at::gcd_out(self, self, other);
}

Tensor& lcm_out(const Tensor& self, const Tensor& other, Tensor& result) {
  auto iter = TensorIterator::binary_op(result, self, other);
  lcm_stub(iter.device_type(), iter);
  return result;
}

Tensor lcm(const Tensor& self, const Tensor& other) {
  Tensor result = at::empty({0}, self.options());
  return at::lcm_out(result, self, other);
}

Tensor& lcm_(Tensor& self, const Tensor& other) {
  return at::lcm_out(self, self, other);
}

Tensor& hypot_out(const Tensor& self, const Tensor& other, Tensor& result) {
  auto iter = TensorIterator::binary_op(result, self, other);
  hypot_stub(iter.device_type(), iter);
  return result;
}

Tensor hypot(const Tensor& self, const Tensor& other) {
  Tensor result;
  auto iter = TensorIterator::binary_op(result, self, other);
  hypot_stub(iter.device_type(), iter);
  return iter.output();
}

Tensor& hypot_(Tensor& self, const Tensor& other) {
  return at::hypot_out(self, self, other);
}

Tensor& igamma_out(const Tensor& self, const Tensor& other, Tensor& result) {
  auto iter = TensorIterator::binary_op(result, self, other);
  igamma_stub(iter.device_type(), iter);
  return result;
}

Tensor igamma(const Tensor& self, const Tensor& other) {
  Tensor result;
  auto iter = TensorIterator::binary_op(result, self, other);
  igamma_stub(iter.device_type(), iter);
  return iter.output();
}

Tensor& igamma_(Tensor& self, const Tensor& other) {
  return at::igamma_out(self, self, other);
}

Tensor& igammac_out(const Tensor& self, const Tensor& other, Tensor& result) {
  auto iter = TensorIterator::binary_op(result, self, other);
  igammac_stub(iter.device_type(), iter);
  return result;
}

Tensor igammac(const Tensor& self, const Tensor& other) {
  Tensor result;
  auto iter = TensorIterator::binary_op(result, self, other);
  igammac_stub(iter.device_type(), iter);
  return iter.output();
}

Tensor& igammac_(Tensor& self, const Tensor& other) {
  return at::igammac_out(self, self, other);
}

Tensor& nextafter_out(const Tensor& self, const Tensor& other, Tensor& result) {
  auto iter = TensorIterator::binary_op(result, self, other);
  nextafter_stub(iter.device_type(), iter);
  return result;
}

Tensor nextafter(const Tensor& self, const Tensor& other) {
  Tensor result;
  auto iter = TensorIterator::binary_op(result, self, other);
  nextafter_stub(iter.device_type(), iter);
  return iter.output();
}

Tensor& nextafter_(Tensor& self, const Tensor& other) {
  return at::nextafter_out(self, self, other);
}

// Note: this function is only for testing.
// It is undocumented and should not be used outside of tests.
Tensor _test_serialization_subcmul(const Tensor& self, const Tensor& other, const Scalar& alpha) {
  return self - (other * alpha);
}

Tensor& heaviside_out(const Tensor& self, const Tensor& values, Tensor& result) {
  TORCH_CHECK(!self.is_complex() && !result.is_complex() && !values.is_complex(),
              "heaviside is not yet implemented for complex tensors.");
  TORCH_CHECK(self.dtype() == values.dtype() &&  result.dtype() == self.dtype(),
              "heaviside is not yet implemented for tensors with different dtypes.");

  auto iter = TensorIterator::binary_op(result, self, values);
  heaviside_stub(iter.device_type(), iter);
  return result;
}

Tensor heaviside(const Tensor& self, const Tensor& values) {
  TORCH_CHECK(!self.is_complex() && !values.is_complex(),
              "heaviside is not yet implemented for complex tensors.");
  TORCH_CHECK(self.dtype() == values.dtype(),
              "heaviside is not yet implemented for tensors with different dtypes.");

  Tensor result;
  auto iter = TensorIterator::binary_op(result, self, values);
  heaviside_stub(iter.device_type(), iter);
  return iter.output();
}

Tensor& heaviside_(Tensor& self, const Tensor& values) {
  return at::heaviside_out(self, self, values);
}

Tensor& ldexp_out(const Tensor& self, const Tensor& other, Tensor& result) {
  return at::mul_out(result, self, at::pow(2.0, other));
}

Tensor ldexp(const Tensor& self, const Tensor& other) {
  return at::mul(self, at::pow(2.0, other));
}

Tensor& ldexp_(Tensor& self, const Tensor& other) {
  return at::ldexp_out(self, self, other);
}

Tensor& xlogy_out(const Tensor& self, const Tensor& other, Tensor& result) {
  auto iter = TensorIterator::binary_float_op(result, self, other);
  xlogy_stub(iter.device_type(), iter);
  return result;
}

Tensor& xlogy_out(const Scalar& self, const Tensor& other, Tensor& result) {
  return at::xlogy_out(result, wrapped_scalar_tensor(self), other);
}

Tensor& xlogy_out(const Tensor& self, const Scalar& other, Tensor& result) {
  return at::xlogy_out(result, self, wrapped_scalar_tensor(other));
}

Tensor xlogy(const Tensor& x, const Tensor& y) {
  Tensor result;
  auto iter = TensorIterator::binary_float_op(result, x, y);
  xlogy_stub(iter.device_type(), iter);
  return iter.output();
}

Tensor xlogy(const Scalar& x, const Tensor& y) {
  return at::xlogy(wrapped_scalar_tensor(x), y);
}

Tensor xlogy(const Tensor& x, const Scalar& y) {
  return at::xlogy(x, wrapped_scalar_tensor(y));
}

Tensor& xlogy_(Tensor& x, const Tensor& y) {
  return at::xlogy_out(x, x, y);
}

Tensor& xlogy_(Tensor& x, const Scalar& y) {
  return at::xlogy_out(x, x, wrapped_scalar_tensor(y));
}

} // namespace native
} // namespace at<|MERGE_RESOLUTION|>--- conflicted
+++ resolved
@@ -52,15 +52,12 @@
   }
 }
 
-<<<<<<< HEAD
-=======
 TORCH_META_FUNC2(copysign, Tensor) (
   const Tensor& self, const Tensor& other
 ) {
   build_binary_float_op(maybe_get_output(), self, other);
 }
 
->>>>>>> 181de406
 } // namespace meta
 
 
@@ -213,14 +210,11 @@
   return self.copysign_(wrapped_scalar_tensor(other));
 }
 
-<<<<<<< HEAD
-=======
 Tensor& copysign_out(const Tensor& self, const Scalar& other, Tensor& result) {
   // redispatch!
   return at::copysign_out(result, self, wrapped_scalar_tensor(other));
 }
 
->>>>>>> 181de406
 // WARNING: There doesn't appear to be any testing for this function
 // with sparse self input.
 Tensor div(const Tensor& self, const Scalar& other) {
