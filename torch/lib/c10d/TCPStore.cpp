#include <c10d/TCPStore.hpp>

#ifdef _WIN32
#include <winsock2.h>
#include <io.h>
#else
#include <poll.h>
#include <unistd.h>
#endif

#include <algorithm>
#include <fcntl.h>
#include <system_error>

namespace c10d {

namespace {

enum class QueryType : uint8_t {
  SET,
  COMPARE_SET,
  GET,
  ADD,
  CHECK,
  WAIT,
  GETNUMKEYS,
  WATCH_KEY,
  DELETE_KEY
};

enum class CheckResponseType : uint8_t { READY, NOT_READY };

enum class WaitResponseType : uint8_t { STOP_WAITING };

enum class WatchResponseType : uint8_t { KEY_UPDATED };

} // anonymous namespace

// TCPStoreListener class methods
<<<<<<< HEAD
ListenThread::ListenThread(int listenSocket)
  : storeListenSocket_(listenSocket) {
  // init stop signal
  if (pipe(controlPipeFd_.data()) == -1) {
    throw std::runtime_error(
        "Failed to create the control pipe to start the "
        "TCPStoreListener thread");
  }
  listenerThread_ = std::thread(&ListenThread::run, this);
=======
ListenThread::ListenThread(int listenSocket) {
>>>>>>> 8420fa41
}

ListenThread::~ListenThread() {
  if (controlPipeFd_[1] != -1) {
    // close the write end of the pipe
    ::close(controlPipeFd_[1]);
    controlPipeFd_[1] = -1;
  }

  listenerThread_.join();

  for (auto fd : controlPipeFd_) {
    if (fd != -1) {
      ::close(fd);
    }
  }
}

void ListenThread::run() {
  std::vector<struct pollfd> fds;
  tcputil::addPollfd(fds, controlPipeFd_[0], POLLHUP);
  tcputil::addPollfd(fds, storeListenSocket_, POLLIN);

  while (1) {
    SYSCHECK_ERR_RETURN_NEG1(::poll(fds.data(), fds.size(), -1));

    // check control and exit early
    // The pipe receives an event which tells us to shutdown the listener thread
    if (fds[0].revents != 0) {
      // Will be POLLUP when the pipe is closed
      if (fds[0].revents ^ POLLHUP) {
        throw std::system_error(
            ECONNABORTED,
            std::system_category(),
            "Unexpected poll revent on the control pipe's reading fd: " +
                std::to_string(fds[1].revents));
      }
      break;
    }

    // otherwise perform callback logic
    auto watchResponse = tcputil::recvValue<WatchResponseType>(storeListenSocket_);
    std::string key = tcputil::recvString(storeListenSocket_);
    std::vector<uint8_t> currentValueVec = tcputil::recvVector<uint8_t>(storeListenSocket_);
    std::vector<uint8_t> newValueVec = tcputil::recvVector<uint8_t>(storeListenSocket_);
    std::string currentValue = std::string(currentValueVec.begin(), currentValueVec.end());
    std::string newValue = std::string(newValueVec.begin(), newValueVec.end());
    if (watchResponse != WatchResponseType::KEY_UPDATED) {
      throw std::runtime_error("KEY_UPDATED response is expected");
    }
    keyToCallbacks_.at(key)(currentValue, newValue);
  }
}

<<<<<<< HEAD
void ListenThread::addCallback(std::string key, CallbackFunction cb) {
  keyToCallbacks_[key] = cb;
=======
void ListenThread::addCallback(std::string key, std::function<void(std::string, std::string)> cb) {
>>>>>>> 8420fa41
}

// TCPStoreDaemon class methods
// Simply start the daemon thread
TCPStoreDaemon::TCPStoreDaemon(int storeListenSocket)
    : storeListenSocket_(storeListenSocket) {
  // Use control pipe to signal instance destruction to the daemon thread.
  initStopSignal();
  daemonThread_ = std::thread(&TCPStoreDaemon::run, this);
}

TCPStoreDaemon::~TCPStoreDaemon() {
  // Stop the run
  stop();
  // Join the thread
  join();
  // Close unclosed sockets
  for (auto socket : sockets_) {
    if (socket != -1) {
      tcputil::closeSocket(socket);
    }
  }
  // Now close the rest control pipe
  closeStopSignal();
}

void TCPStoreDaemon::join() {
  daemonThread_.join();
}

void TCPStoreDaemon::queryFds(std::vector<struct pollfd>& fds) {
  // Skipping the fds[0] and fds[1],
  // fds[0] is master's listening socket
  // fds[1] is control pipe's reading fd, it is not for Windows platform
  for (size_t fdIdx = CONNECT_SOCKET_OFFSET; fdIdx < fds.size(); ++fdIdx) {
    if (fds[fdIdx].revents == 0) {
      continue;
    }

    // Now query the socket that has the event
    try {
      query(fds[fdIdx].fd);
    } catch (...) {
      // There was an error when processing query. Probably an exception
      // occurred in recv/send what would indicate that socket on the other
      // side has been closed. If the closing was due to normal exit, then
      // the store should continue executing. Otherwise, if it was different
      // exception, other connections will get an exception once they try to
      // use the store. We will go ahead and close this connection whenever
      // we hit an exception here.
      tcputil::closeSocket(fds[fdIdx].fd);

      // Remove all the tracking state of the close FD
      for (auto it = waitingSockets_.begin(); it != waitingSockets_.end();) {
        for (auto vecIt = it->second.begin(); vecIt != it->second.end();) {
          if (*vecIt == fds[fdIdx].fd) {
            vecIt = it->second.erase(vecIt);
          } else {
            ++vecIt;
          }
        }
        if (it->second.size() == 0) {
          it = waitingSockets_.erase(it);
        } else {
          ++it;
        }
      }
      for (auto it = keysAwaited_.begin(); it != keysAwaited_.end();) {
        if (it->first == fds[fdIdx].fd) {
          it = keysAwaited_.erase(it);
        } else {
          ++it;
        }
      }
      fds.erase(fds.begin() + fdIdx);
      sockets_.erase(sockets_.begin() + fdIdx - CONNECT_SOCKET_OFFSET);
      --fdIdx;
      continue;
    }
  }
}

// query communicates with the worker. The format
// of the query is as follows:
// type of query | size of arg1 | arg1 | size of arg2 | arg2 | ...
// or, in the case of wait
// type of query | number of args | size of arg1 | arg1 | ...
void TCPStoreDaemon::query(int socket) {
  QueryType qt;
  tcputil::recvBytes<QueryType>(socket, &qt, 1);

  if (qt == QueryType::SET) {
    setHandler(socket);

  } else if (qt == QueryType::COMPARE_SET) {
    compareSetHandler(socket);

  } else if (qt == QueryType::ADD) {
    addHandler(socket);

  } else if (qt == QueryType::GET) {
    getHandler(socket);

  } else if (qt == QueryType::CHECK) {
    checkHandler(socket);

  } else if (qt == QueryType::WAIT) {
    waitHandler(socket);

  } else if (qt == QueryType::GETNUMKEYS) {
    getNumKeysHandler(socket);

  } else if (qt == QueryType::DELETE_KEY) {
    deleteHandler(socket);

  } else if (qt == QueryType::WATCH_KEY) {
    watchHandler(socket);

  } else {
    throw std::runtime_error("Unexpected query type");
  }
}

void TCPStoreDaemon::wakeupWaitingClients(const std::string& key) {
  auto socketsToWait = waitingSockets_.find(key);
  if (socketsToWait != waitingSockets_.end()) {
    for (int socket : socketsToWait->second) {
      if (--keysAwaited_[socket] == 0) {
        tcputil::sendValue<WaitResponseType>(
            socket, WaitResponseType::STOP_WAITING);
      }
    }
    waitingSockets_.erase(socketsToWait);
  }
}

void TCPStoreDaemon::setHandler(int socket) {
  std::string key = tcputil::recvString(socket);
  std::vector<uint8_t> newData = tcputil::recvVector<uint8_t>(socket);
  std::vector<uint8_t> oldData;
  if (tcpStore_.find(key) != tcpStore_.end()) {
    oldData = tcpStore_.at(key);
  }
  tcpStore_[key] = newData;

  // Tell nodes watching key to perform callbacks
  for (int listenSocket : watchedSockets_[key]) {
    tcputil::sendValue<WatchResponseType>(
        listenSocket, WatchResponseType::KEY_UPDATED);
    tcputil::sendString(listenSocket, key);
    tcputil::sendVector<uint8_t>(listenSocket, oldData);
    tcputil::sendVector<uint8_t>(listenSocket, newData);
  }

  // On "set", wake up all clients that have been waiting
  wakeupWaitingClients(key);
}

void TCPStoreDaemon::compareSetHandler(int socket) {
  std::string key = tcputil::recvString(socket);
  std::vector<uint8_t> currentValue = tcputil::recvVector<uint8_t>(socket);
  std::vector<uint8_t> newValue = tcputil::recvVector<uint8_t>(socket);

  auto pos = tcpStore_.find(key);
  if (pos == tcpStore_.end()) {
    // TODO: This code path is not ideal as we are "lying" to the caller in case
    // the key does not exist. We should come up with a working solution.
    tcputil::sendVector<uint8_t>(socket, currentValue);
  } else {
    if (pos->second == currentValue) {
      pos->second = std::move(newValue);

      // Tell nodes watching key to perform callbacks
      for (int listenSocket : watchedSockets_[key]) {
        tcputil::sendValue<WatchResponseType>(
            listenSocket, WatchResponseType::KEY_UPDATED);
        tcputil::sendString(listenSocket, key);
        tcputil::sendVector<uint8_t>(listenSocket, currentValue);
        tcputil::sendVector<uint8_t>(listenSocket, newValue);
      }
    }
    tcputil::sendVector<uint8_t>(socket, pos->second);
  }
}

void TCPStoreDaemon::addHandler(int socket) {
  std::string key = tcputil::recvString(socket);
  int64_t addVal = tcputil::recvValue<int64_t>(socket);

  if (tcpStore_.find(key) != tcpStore_.end()) {
    auto buf = reinterpret_cast<const char*>(tcpStore_[key].data());
    auto len = tcpStore_[key].size();
    addVal += std::stoll(std::string(buf, len));
  }
  auto addValStr = std::to_string(addVal);
  tcpStore_[key] = std::vector<uint8_t>(addValStr.begin(), addValStr.end());
  // Now send the new value
  tcputil::sendValue<int64_t>(socket, addVal);
  // On "add", wake up all clients that have been waiting
  wakeupWaitingClients(key);
}

void TCPStoreDaemon::getHandler(int socket) const {
  std::string key = tcputil::recvString(socket);
  auto data = tcpStore_.at(key);
  tcputil::sendVector<uint8_t>(socket, data);
}

void TCPStoreDaemon::getNumKeysHandler(int socket) const {
  tcputil::sendValue<int64_t>(socket, tcpStore_.size());
}

void TCPStoreDaemon::deleteHandler(int socket) {
  std::string key = tcputil::recvString(socket);
  auto numDeleted = tcpStore_.erase(key);
  tcputil::sendValue<int64_t>(socket, numDeleted);
}

void TCPStoreDaemon::checkHandler(int socket) const {
  SizeType nargs;
  tcputil::recvBytes<SizeType>(socket, &nargs, 1);
  std::vector<std::string> keys(nargs);
  for (size_t i = 0; i < nargs; i++) {
    keys[i] = tcputil::recvString(socket);
  }
  // Now we have received all the keys
  if (checkKeys(keys)) {
    tcputil::sendValue<CheckResponseType>(socket, CheckResponseType::READY);
  } else {
    tcputil::sendValue<CheckResponseType>(socket, CheckResponseType::NOT_READY);
  }
}

void TCPStoreDaemon::waitHandler(int socket) {
  SizeType nargs;
  tcputil::recvBytes<SizeType>(socket, &nargs, 1);
  std::vector<std::string> keys(nargs);
  for (size_t i = 0; i < nargs; i++) {
    keys[i] = tcputil::recvString(socket);
  }
  if (checkKeys(keys)) {
    tcputil::sendValue<WaitResponseType>(
        socket, WaitResponseType::STOP_WAITING);
  } else {
    int numKeysToAwait = 0;
    for (auto& key : keys) {
      // Only count keys that have not already been set
      if (tcpStore_.find(key) == tcpStore_.end()) {
        waitingSockets_[key].push_back(socket);
        numKeysToAwait++;
      }
    }
    keysAwaited_[socket] = numKeysToAwait;
  }
}

void TCPStoreDaemon::watchHandler(int socket) {
  std::string key = tcputil::recvString(socket);

  // record the socket to respond to when the key is updated
  watchedSockets_[key].push_back(socket);
}

bool TCPStoreDaemon::checkKeys(const std::vector<std::string>& keys) const {
  return std::all_of(keys.begin(), keys.end(), [this](const std::string& s) {
    return tcpStore_.count(s) > 0;
  });
}

#ifdef _WIN32
void TCPStoreDaemon::initStopSignal() {
  ghStopEvent_ = CreateEvent(NULL, TRUE, FALSE, NULL);
  if (ghStopEvent_ == NULL) {
      throw std::runtime_error(
          "Failed to create the control pipe to start the "
          "TCPStoreDaemon run");
  }
}

void TCPStoreDaemon::closeStopSignal() {
  CloseHandle(ghStopEvent_);
}

void TCPStoreDaemon::stop() {
  SetEvent(ghStopEvent_);
}

void TCPStoreDaemon::run() {
  std::vector<struct pollfd> fds;
  tcputil::addPollfd(fds, storeListenSocket_, POLLIN);

  // receive the queries
  bool finished = false;
  while (!finished) {
    for (size_t i = 0; i < sockets_.size(); i++) {
      fds[i].revents = 0;
    }

    int res;
    SYSCHECK_ERR_RETURN_NEG1(
      res = WSAPoll(fds.data(), fds.size(), checkTimeout_.count()))
    if (res == 0) {
      auto rv = WaitForSingleObject(ghStopEvent_, 0);
      if (rv != WAIT_TIMEOUT) {
          finished = true;
          break;
      }
      continue;
    }

    // TCPStore's listening socket has an event and it should now be able to
    // accept new connections.
    if (fds[0].revents != 0) {
      if (!(fds[0].revents & POLLIN)) {
        throw std::system_error(
            ECONNABORTED,
            std::system_category(),
            "Unexpected poll revent on the master's listening socket: " +
                std::to_string(fds[0].revents));
      }
      int sockFd = std::get<0>(tcputil::accept(storeListenSocket_));
      sockets_.push_back(sockFd);
      tcputil::addPollfd(fds, sockFd, POLLIN);
    }
    queryFds(fds);
  }
}
#else
void TCPStoreDaemon::initStopSignal() {
  if (pipe(controlPipeFd_.data()) == -1) {
    throw std::runtime_error(
        "Failed to create the control pipe to start the "
        "TCPStoreDaemon run");
  }
}

void TCPStoreDaemon::closeStopSignal() {
  for (auto fd : controlPipeFd_) {
    if (fd != -1) {
      ::close(fd);
    }
  }
}

void TCPStoreDaemon::stop() {
  if (controlPipeFd_[1] != -1) {
    // close the write end of the pipe
    ::close(controlPipeFd_[1]);
    controlPipeFd_[1] = -1;
  }
}

void TCPStoreDaemon::run() {
  std::vector<struct pollfd> fds;
  tcputil::addPollfd(fds, storeListenSocket_, POLLIN);
  // Push the read end of the pipe to signal the stopping of the daemon run
  tcputil::addPollfd(fds, controlPipeFd_[0], POLLHUP);

  // receive the queries
  bool finished = false;
  while (!finished) {
    for (size_t i = 0; i < sockets_.size(); i++) {
      fds[i].revents = 0;
    }

    SYSCHECK_ERR_RETURN_NEG1(::poll(fds.data(), fds.size(), -1));

    // TCPStore's listening socket has an event and it should now be able to
    // accept new connections.
    if (fds[0].revents != 0) {
      if (fds[0].revents ^ POLLIN) {
        throw std::system_error(
            ECONNABORTED,
            std::system_category(),
            "Unexpected poll revent on the master's listening socket: " +
                std::to_string(fds[0].revents));
      }
      int sockFd = std::get<0>(tcputil::accept(storeListenSocket_));
      sockets_.push_back(sockFd);
      tcputil::addPollfd(fds, sockFd, POLLIN);
    }

    // The pipe receives an event which tells us to shutdown the daemon
    if (fds[1].revents != 0) {
      // Will be POLLUP when the pipe is closed
      if (fds[1].revents ^ POLLHUP) {
        throw std::system_error(
            ECONNABORTED,
            std::system_category(),
            "Unexpected poll revent on the control pipe's reading fd: " +
                std::to_string(fds[1].revents));
      }
      finished = true;
      break;
    }
    queryFds(fds);
  }
}
#endif

// TCPStore class methods
TCPStore::TCPStore(
    const std::string& masterAddr,
    PortType masterPort,
    c10::optional<int> numWorkers,
    bool isServer,
    const std::chrono::milliseconds& timeout,
    bool waitWorkers)
    : Store(timeout),
      isServer_(isServer),
      tcpStoreAddr_(masterAddr),
      tcpStorePort_(masterPort),
      numWorkers_(numWorkers),
      initKey_("init/"),
      regularPrefix_("/") {
  tcputil::socketInitialize();
  if (isServer_) {
    // Opening up the listening socket
    std::tie(masterListenSocket_, tcpStorePort_) = tcputil::listen(masterPort);
  }
  try {
      if (isServer_) {
        // Now start the daemon
        tcpStoreDaemon_ = std::make_unique<TCPStoreDaemon>(masterListenSocket_);
      }
      // Connect to the daemon
      storeSocket_ = tcputil::connect(
          tcpStoreAddr_, tcpStorePort_, /* wait= */ true, timeout_);
      if (numWorkers.value_or(-1) >= 0 && waitWorkers) {
        waitForWorkers();
      } 

      // socket to handle requests from server
      listenSocket_ = tcputil::connect(
          tcpStoreAddr_, tcpStorePort_, /* wait= */ true, timeout_);
      watchListener_ = std::make_unique<ListenThread>(listenSocket_);

  } catch (const std::exception&) {
    if (isServer_) {
        tcpStoreDaemon_ = nullptr;
        tcputil::closeSocket(masterListenSocket_);
    }
    tcputil::closeSocket(listenSocket_);
    throw;
  }
}

TCPStore::~TCPStore() {
  tcputil::closeSocket(storeSocket_);
  tcputil::closeSocket(listenSocket_);
  watchListener_ = nullptr;
  if (isServer_) {
    // Store daemon should end because of closed connection.
    // daemon destructor should join the thread
    tcpStoreDaemon_ = nullptr;
    tcputil::closeSocket(masterListenSocket_);
  }
}

void TCPStore::waitForWorkers() {
  addHelper_(initKey_, 1);
  // Let server block until all workers have completed, this ensures that
  // the server daemon thread is always running until the very end
  if (isServer_) {
    const auto start = std::chrono::steady_clock::now();
    while (true) {
      std::vector<uint8_t> value = getHelper_(initKey_);
      auto buf = reinterpret_cast<const char*>(value.data());
      auto len = value.size();
      int numWorkersCompleted = std::stoi(std::string(buf, len));
      if (numWorkersCompleted >= numWorkers_.value_or(-1)) {
        break;
      }
      const auto elapsed = std::chrono::duration_cast<std::chrono::seconds>(
          std::chrono::steady_clock::now() - start);
      if (timeout_ != kNoTimeout && elapsed > timeout_) {
        break;
      }
      /* sleep override */
      std::this_thread::sleep_for(std::chrono::milliseconds(10));
    }
  }
}

void TCPStore::set(const std::string& key, const std::vector<uint8_t>& data) {
  std::string regKey = regularPrefix_ + key;
  tcputil::sendValue<QueryType>(storeSocket_, QueryType::SET);
  tcputil::sendString(storeSocket_, regKey, true);
  tcputil::sendVector<uint8_t>(storeSocket_, data);
}

std::vector<uint8_t> TCPStore::compareSet(
    const std::string& key,
    const std::vector<uint8_t>& currentValue,
    const std::vector<uint8_t>& newValue) {
  std::string regKey = regularPrefix_ + key;
  tcputil::sendValue<QueryType>(storeSocket_, QueryType::COMPARE_SET);
  tcputil::sendString(storeSocket_, regKey, true);
  tcputil::sendVector<uint8_t>(storeSocket_, currentValue);
  tcputil::sendVector<uint8_t>(storeSocket_, newValue);
  return tcputil::recvVector<uint8_t>(storeSocket_);
}

std::vector<uint8_t> TCPStore::get(const std::string& key) {
  std::string regKey = regularPrefix_ + key;
  return getHelper_(regKey);
}

std::vector<uint8_t> TCPStore::getHelper_(const std::string& key) {
  waitHelper_({key}, timeout_);
  tcputil::sendValue<QueryType>(storeSocket_, QueryType::GET);
  tcputil::sendString(storeSocket_, key);
  return tcputil::recvVector<uint8_t>(storeSocket_);
}

int64_t TCPStore::add(const std::string& key, int64_t value) {
  std::string regKey = regularPrefix_ + key;
  return addHelper_(regKey, value);
}

bool TCPStore::deleteKey(const std::string& key) {
  std::string regKey = regularPrefix_ + key;
  tcputil::sendValue<QueryType>(storeSocket_, QueryType::DELETE_KEY);
  tcputil::sendString(storeSocket_, regKey);
  auto numDeleted = tcputil::recvValue<int64_t>(storeSocket_);
  return (numDeleted == 1);
}

void TCPStore::watchKey(const std::string& key, std::function<void(std::string, std::string)> callback) {
  std::string regKey = regularPrefix_ + key;

  watchListener_->addCallback(regKey, callback);

  tcputil::sendValue<QueryType>(listenSocket_, QueryType::WATCH_KEY);
  tcputil::sendString(listenSocket_, regKey, true);
}

int64_t TCPStore::addHelper_(const std::string& key, int64_t value) {
  tcputil::sendValue<QueryType>(storeSocket_, QueryType::ADD);
  tcputil::sendString(storeSocket_, key, true);
  tcputil::sendValue<int64_t>(storeSocket_, value);
  return tcputil::recvValue<int64_t>(storeSocket_);
}

int64_t TCPStore::getNumKeys() {
  tcputil::sendValue<QueryType>(storeSocket_, QueryType::GETNUMKEYS);
  return tcputil::recvValue<int64_t>(storeSocket_);
}

bool TCPStore::check(const std::vector<std::string>& keys) {
  tcputil::sendValue<QueryType>(storeSocket_, QueryType::CHECK);
  SizeType nkeys = keys.size();
  tcputil::sendBytes<SizeType>(storeSocket_, &nkeys, 1, (nkeys > 0));
  for (size_t i = 0; i < nkeys; i++) {
    std::string regKey = regularPrefix_ + keys[i];
    tcputil::sendString(storeSocket_, regKey, (i != (nkeys - 1)));
  }
  auto checkResponse = tcputil::recvValue<CheckResponseType>(storeSocket_);
  if (checkResponse == CheckResponseType::READY) {
    return true;
  } else if (checkResponse == CheckResponseType::NOT_READY) {
    return false;
  } else {
    throw std::runtime_error("ready or not_ready response expected");
  }
}

void TCPStore::wait(const std::vector<std::string>& keys) {
  wait(keys, timeout_);
}

void TCPStore::wait(
    const std::vector<std::string>& keys,
    const std::chrono::milliseconds& timeout) {
  std::vector<std::string> regKeys;
  regKeys.resize(keys.size());
  for (size_t i = 0; i < keys.size(); ++i) {
    regKeys[i] = regularPrefix_ + keys[i];
  }
  waitHelper_(regKeys, timeout);
}

void TCPStore::waitHelper_(
    const std::vector<std::string>& keys,
    const std::chrono::milliseconds& timeout) {
  // Set the socket timeout if there is a wait timeout
  if (timeout != kNoTimeout) {
#ifdef _WIN32
    struct timeval timeoutTV = {timeout.count() / 1000,
                                (timeout.count() % 1000) * 1000};
#else
    struct timeval timeoutTV = {.tv_sec = timeout.count() / 1000,
                                .tv_usec = (timeout.count() % 1000) * 1000};
#endif
    SYSCHECK_ERR_RETURN_NEG1(::setsockopt(
        storeSocket_,
        SOL_SOCKET,
        SO_RCVTIMEO,
        reinterpret_cast<char*>(&timeoutTV),
        sizeof(timeoutTV)));
  }
  tcputil::sendValue<QueryType>(storeSocket_, QueryType::WAIT);
  SizeType nkeys = keys.size();
  tcputil::sendBytes<SizeType>(storeSocket_, &nkeys, 1, (nkeys > 0));
  for (size_t i = 0; i < nkeys; i++) {
    tcputil::sendString(storeSocket_, keys[i], (i != (nkeys - 1)));
  }
  auto waitResponse = tcputil::recvValue<WaitResponseType>(storeSocket_);
  if (waitResponse != WaitResponseType::STOP_WAITING) {
    throw std::runtime_error("Stop_waiting response is expected");
  }
}

const std::string& TCPStore::getHost() const noexcept {
  return tcpStoreAddr_;
}

PortType TCPStore::getPort() const noexcept {
  return tcpStorePort_;
}

} // namespace c10d<|MERGE_RESOLUTION|>--- conflicted
+++ resolved
@@ -37,7 +37,6 @@
 } // anonymous namespace
 
 // TCPStoreListener class methods
-<<<<<<< HEAD
 ListenThread::ListenThread(int listenSocket)
   : storeListenSocket_(listenSocket) {
   // init stop signal
@@ -47,9 +46,6 @@
         "TCPStoreListener thread");
   }
   listenerThread_ = std::thread(&ListenThread::run, this);
-=======
-ListenThread::ListenThread(int listenSocket) {
->>>>>>> 8420fa41
 }
 
 ListenThread::~ListenThread() {
@@ -104,12 +100,8 @@
   }
 }
 
-<<<<<<< HEAD
-void ListenThread::addCallback(std::string key, CallbackFunction cb) {
+void ListenThread::addCallback(std::string key, std::function<void(std::string, std::string)> cb) {
   keyToCallbacks_[key] = cb;
-=======
-void ListenThread::addCallback(std::string key, std::function<void(std::string, std::string)> cb) {
->>>>>>> 8420fa41
 }
 
 // TCPStoreDaemon class methods
