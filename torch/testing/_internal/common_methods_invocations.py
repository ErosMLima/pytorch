from functools import reduce, wraps, partial
from itertools import product
from operator import mul
import collections
import operator
import random

import torch
import numpy as np
from torch._six import inf
from torch.autograd import Variable
import collections.abc

from typing import List, Sequence, Tuple, Dict, Any, Union

from torch.testing import \
    (make_non_contiguous, _dispatch_dtypes, floating_types, floating_types_and,
     floating_and_complex_types, floating_and_complex_types_and,
     all_types_and_complex_and, all_types_and, all_types_and_complex,
     integral_types_and)
from torch.testing._internal.common_device_type import \
    (skipIf, skipMeta, skipCUDAIfNoMagma, skipCUDAIfNoMagmaAndNoCusolver, skipCUDAIfNoCusolver,
     skipCPUIfNoLapack, skipCPUIfNoMkl,
     skipCUDAIfRocm, expectedAlertNondeterministic, precisionOverride,)
from torch.testing._internal.common_cuda import CUDA11OrLater
from torch.testing._internal.common_utils import \
    (is_iterable_of_tensors, random_square_matrix_of_rank,
     random_symmetric_matrix, random_symmetric_psd_matrix,
     random_symmetric_pd_matrix, make_nonzero_det,
     random_fullrank_matrix_distinct_singular_value, set_rng_seed, SEED,
     TEST_WITH_ROCM, IS_WINDOWS, IS_MACOS, make_tensor, TEST_SCIPY,
     torch_to_numpy_dtype_dict, slowTest, TEST_WITH_ASAN, _wrap_warn_once)

from distutils.version import LooseVersion

if TEST_SCIPY:
    import scipy.special


class DecorateInfo(object):
    """Describes which test, or type of tests, should be wrapped in the given
       decorators when testing an operator. Any test that matches all provided
       arguments will be decorated. The decorators will only be applied if the
       active_if argument is True."""

    __slots__ = ['decorators', 'cls_name', 'test_name', 'device_type', 'dtypes', 'active_if']

    def __init__(self, decorators, cls_name=None, test_name=None, *,
                 device_type=None, dtypes=None, active_if=True):
        self.decorators = list(decorators) if isinstance(decorators, collections.abc.Sequence) else [decorators]
        self.cls_name = cls_name
        self.test_name = test_name
        self.device_type = device_type
        self.dtypes = dtypes
        self.active_if = active_if

    def is_active(self, cls_name, test_name, device_type, dtype):
        return (
            self.active_if and
            (self.cls_name is None or self.cls_name == cls_name) and
            (self.test_name is None or self.test_name == test_name) and
            (self.device_type is None or self.device_type == device_type) and
            (self.dtypes is None or dtype in self.dtypes)
        )


class SkipInfo(DecorateInfo):
    """Describes which test, or type of tests, should be skipped when testing
       an operator. Any test that matches all provided arguments will be skipped.
       The skip will only be checked if the active_if argument is True."""

    def __init__(self, cls_name=None, test_name=None, *,
                 device_type=None, dtypes=None, active_if=True):
        super().__init__(decorators=skipIf(True, "Skipped!"), cls_name=cls_name,
                         test_name=test_name, device_type=device_type, dtypes=dtypes,
                         active_if=active_if)

class SampleInput(object):
    """Represents sample inputs to a function."""

    __slots__ = ['input', 'args', 'kwargs', 'output_process_fn_grad']

    def __init__(self, input, *, args=tuple(), kwargs=None, output_process_fn_grad=None):
        # input is the first input to the op and must be either a Tensor or TensorList (Sequence[Tensor]).
        # This follows the typical pattern where for Tensor inputs op(t, ...) = t.op(...).
        # op with TensorList inputs do not support method or inplace variants.
        assert isinstance(input, torch.Tensor) or is_iterable_of_tensors(input)
        self.input: Union[torch.Tensor, Sequence[torch.Tensor]] = input
        self.args = args
        self.kwargs = kwargs if kwargs is not None else {}
        self.output_process_fn_grad = output_process_fn_grad

    def __repr__(self):
        arguments = [
            'input=Tensor' if isinstance(self.input, torch.Tensor) else f'input=TensorList[{len(self.input)}]',
            f'args={self.args}' if len(self.args) > 0 else None,
            f'kwargs={self.kwargs}' if len(self.kwargs) > 0 else None,
            (f'output_process_fn_grad={self.output_process_fn_grad}'
             if self.output_process_fn_grad is not None else None)]

        return f'SampleInput({", ".join(a for a in arguments if a is not None)})'

class AliasInfo(object):
    """Class holds alias information. For example, torch.abs ->
    torch.absolute, torch.Tensor.absolute, torch.Tensor.absolute_
    """

    def __init__(self, alias_name):
        self.name = alias_name
        self.op = _getattr_qual(torch, alias_name)
        self.method_variant = getattr(torch.Tensor, alias_name, None)
        self.inplace_variant = getattr(torch.Tensor, alias_name + "_", None)

    def __call__(self, *args, **kwargs):
        return self.op(*args, **kwargs)


_NOTHING = object()  # Unique value to distinguish default from anything else


# Extension of getattr to support qualified names
# e.g. _getattr_qual(torch, 'linalg.norm') -> torch.linalg.norm
def _getattr_qual(obj, name, default=_NOTHING):
    try:
        for path in name.split('.'):
            obj = getattr(obj, path)
        return obj
    except AttributeError:
        if default is not _NOTHING:
            return default
        else:
            raise


# Classes and methods for the operator database
class OpInfo(object):
    """Operator information and helper functions for acquiring it."""

    def __init__(self,
                 name,  # the string name of the function
                 *,
                 op=None,  # the function variant of the operation, populated as torch.<name> if None
                 dtypes=floating_types(),  # dtypes this function is expected to work with
                 dtypesIfCPU=None,  # dtypes this function is expected to work with on CPU
                 dtypesIfCUDA=None,  # dtypes this function is expected to work with on CUDA
                 dtypesIfROCM=None,  # dtypes this function is expected to work with on ROCM
                 default_test_dtypes=None,  # dtypes to test with by default. Gets intersected
                                            # with the dtypes support on the tested device
                 assert_autodiffed=False,  # if a op's aten::node is expected to be symbolically autodiffed
                 autodiff_nonfusible_nodes=None,  # a list of strings with node names that are expected to be in a
                                                  # DifferentiableGraph when autodiffed. Ex: ['aten::add', 'aten::mm'],
                                                  # default is populated to be ['aten::(name of Python operator)']
                 autodiff_fusible_nodes=None,  # a list of strings with node names that are expected to be in FusionGroups
                                               # inside of DifferentiableGraphs when this operation is autodiffed.
                                               # Ex: ['aten::add', 'aten::mm'], defaults to an empty list
                                               # Note: currently no ops use fusible nodes
                 supports_out=True,  # whether the op supports the out kwarg
                 skips=tuple(),  # information about which tests to skip
                 decorators=None,  # decorators to apply to generated tests
                 safe_casts_outputs=False,  # whether op allows safe casting when writing to out arguments
                 sample_inputs_func=None,  # function to generate sample inputs
                 aten_name=None,  # name of the corresponding aten:: operator
                 aliases=None,  # iterable of aliases, e.g. ("absolute",) for torch.abs
                 variant_test_name='',  # additional string to include in the test name
                 supports_autograd=True,  # support for autograd
                 supports_inplace_autograd=None,  # whether the operation supports inplace autograd
                                                  # defaults to supports_autograd's value
                 supports_complex_autograd=None,  # whether the operation supports complex autograd
                                                  # defaults to supports_autograd's value
                 supports_sparse=False,  # whether the op supports sparse inputs
                 gradcheck_wrapper=lambda op, *args, **kwargs: op(*args, **kwargs),  # wrapper function for gradcheck
                 check_batched_grad=True,  # check batched grad when doing gradcheck
                 check_batched_gradgrad=True,  # check batched grad grad when doing gradgradcheck
                 gradcheck_nondet_tol=0.0,  # tolerance for nondeterminism while performing gradcheck
                 ):

        # Validates the dtypes are generated from the dispatch-related functions
        for dtype_list in (dtypes, dtypesIfCPU, dtypesIfCUDA, dtypesIfROCM):
            assert isinstance(dtype_list, (_dispatch_dtypes, type(None)))

        self.name = name
        self.aten_name = aten_name if aten_name is not None else name
        self.variant_test_name = variant_test_name

        self.dtypes = set(dtypes)
        self.dtypesIfCPU = set(dtypesIfCPU) if dtypesIfCPU is not None else self.dtypes
        self.dtypesIfCUDA = set(dtypesIfCUDA) if dtypesIfCUDA is not None else self.dtypes
        self.dtypesIfROCM = set(dtypesIfROCM) if dtypesIfROCM is not None else self.dtypes
        self._default_test_dtypes = set(default_test_dtypes) if default_test_dtypes is not None else None

        # NOTE: if the op is unspecified it is assumed to be under the torch namespace
        self.op = op if op else _getattr_qual(torch, self.name)
        self.method_variant = getattr(torch.Tensor, name, None)
        inplace_name = name + "_"
        self.inplace_variant = getattr(torch.Tensor, inplace_name, None)
        self.operator_variant = getattr(operator, name, None)

        self.supports_out = supports_out
        self.safe_casts_outputs = safe_casts_outputs

        self.skips = skips
        self.decorators = decorators
        self.sample_inputs_func = sample_inputs_func

        self.assert_autodiffed = assert_autodiffed
        self.autodiff_fusible_nodes = autodiff_fusible_nodes if autodiff_fusible_nodes else []
        if autodiff_nonfusible_nodes is None:
            self.autodiff_nonfusible_nodes = ['aten::' + self.name]
        else:
            self.autodiff_nonfusible_nodes = autodiff_nonfusible_nodes

        # autograd support
        self.supports_autograd = supports_autograd
        self.supports_inplace_autograd = supports_inplace_autograd
        if self.supports_inplace_autograd is None:
            self.supports_inplace_autograd = supports_autograd
        self.supports_complex_autograd = supports_complex_autograd
        if self.supports_complex_autograd is None:
            self.supports_complex_autograd = supports_autograd

        self.gradcheck_wrapper = gradcheck_wrapper
        self.check_batched_grad = check_batched_grad
        self.check_batched_gradgrad = check_batched_gradgrad
        self.gradcheck_nondet_tol = gradcheck_nondet_tol

        self.supports_sparse = supports_sparse

        self.aliases = ()  # type: ignore
        if aliases is not None:
            self.aliases = tuple(AliasInfo(a) for a in aliases)  # type: ignore

    def __call__(self, *args, **kwargs):
        """Calls the function variant of the operator."""
        return self.op(*args, **kwargs)

    def get_op(self):
        """Returns the function variant of the operator, torch.<op_name>."""
        return self.op

    def get_method(self):
        """Returns the method variant of the operator, torch.Tensor.<op_name>.
        Returns None if the operator has no method variant.
        """
        return self.method_variant

    def get_inplace(self):
        """Returns the inplace variant of the operator, torch.Tensor.<op_name>_.
        Returns None if the operator has no inplace variant.
        """
        return self.inplace_variant

    def get_operator_variant(self):
        """Returns operator variant of the operator, e.g. operator.neg
        Returns None if the operator has no operator variant.
        """
        return self.operator_variant

    def sample_inputs(self, device, dtype, requires_grad=False):
        """Returns an iterable of SampleInputs.

        These samples should be sufficient to test the function works correctly
        with autograd, TorchScript, etc.
        """
        return self.sample_inputs_func(self, device, dtype, requires_grad)

    # Returns True if the test should be skipped and False otherwise
    def should_skip(self, cls_name, test_name, device_type, dtype):
        return any(si.is_active(cls_name, test_name, device_type, dtype)
                   for si in self.skips)

    def supported_dtypes(self, device_type):
        if device_type == 'cpu':
            return self.dtypesIfCPU
        if device_type == 'cuda':
            return self.dtypesIfROCM if TEST_WITH_ROCM else self.dtypesIfCUDA
        else:
            return self.dtypes


    def supports_dtype(self, dtype, device_type):
        return dtype in self.supported_dtypes(device_type)

    def default_test_dtypes(self, device_type):
        """Returns the default dtypes used to test this operator on the device.

        Equal to the operator's default_test_dtypes filtered to remove dtypes
        not supported by the device.
        """
        supported = self.supported_dtypes(device_type)
        return (supported if self._default_test_dtypes is None
                else supported.intersection(self._default_test_dtypes))


L = 20
M = 10
S = 5


def sample_inputs_unary(op_info, device, dtype, requires_grad):
    low, high = op_info.domain
    low = low if low is None else low + op_info._domain_eps
    high = high if high is None else high - op_info._domain_eps

    return (SampleInput(make_tensor((L,), device, dtype,
                                    low=low, high=high,
                                    requires_grad=requires_grad)),
            SampleInput(make_tensor((), device, dtype,
                                    low=low, high=high,
                                    requires_grad=requires_grad)))

# Metadata class for unary "universal functions (ufuncs)" that accept a single
# tensor and have common properties like:
class UnaryUfuncInfo(OpInfo):
    """Operator information for 'universal unary functions (unary ufuncs).'
    These are functions of a single tensor with common properties like:
      - they are elementwise functions
      - the input shape is the output shape
      - they typically have method and inplace variants
      - they typically support the out kwarg
      - they typically have NumPy or SciPy references
    See NumPy's universal function documentation
    (https://numpy.org/doc/1.18/reference/ufuncs.html) for more details
    about the concept of ufuncs.
    """

    def __init__(self,
                 name,  # the string name of the function
                 *,
                 ref,  # a reference function
                 dtypes=floating_types(),
                 dtypesIfCPU=floating_and_complex_types_and(torch.bfloat16),
                 dtypesIfCUDA=floating_and_complex_types_and(torch.half),
                 dtypesIfROCM=floating_types_and(torch.half),
                 default_test_dtypes=(
                     torch.uint8, torch.long, torch.half, torch.bfloat16,
                     torch.float32, torch.cfloat),  # dtypes which tests check by default
                 domain=(None, None),  # the [low, high) domain of the function
                 handles_large_floats=True,  # whether the op correctly handles large float values (like 1e20)
                 handles_extremals=True,  # whether the op correctly handles extremal values (like inf)
                 handles_complex_extremals=True,  # whether the op correct handles complex extremals (like inf -infj)
                 supports_complex_to_float=False,  # op supports casting from complex input to real output safely eg. angle
                 sample_inputs_func=sample_inputs_unary,
                 sample_kwargs=lambda device, dtype, input: ({}, {}),
                 supports_sparse=False,
                 **kwargs):
        super(UnaryUfuncInfo, self).__init__(name,
                                             dtypes=dtypes,
                                             dtypesIfCPU=dtypesIfCPU,
                                             dtypesIfCUDA=dtypesIfCUDA,
                                             dtypesIfROCM=dtypesIfROCM,
                                             default_test_dtypes=default_test_dtypes,
                                             sample_inputs_func=sample_inputs_func,
                                             supports_sparse=supports_sparse,
                                             **kwargs)
        self.ref = ref
        self.domain = domain
        self.handles_large_floats = handles_large_floats
        self.handles_extremals = handles_extremals
        self.handles_complex_extremals = handles_complex_extremals
        self.supports_complex_to_float = supports_complex_to_float

        # test_unary_ufuncs.py generates its own inputs to test the consistency
        # of the operator on sliced tensors, non-contig tensors, etc.
        # `sample_kwargs` is a utility function to provide kwargs
        # along with those inputs if required (eg. clamp).
        # It should return two dictionaries, first holding kwarg for
        # torch operator and second one for reference NumPy operator.
        self.sample_kwargs = sample_kwargs

        # Epsilon to ensure grad and gradgrad checks don't test values
        #   outside a function's domain.
        self._domain_eps = 1e-5

def sample_inputs_tensor_split(op_info, device, dtype, requires_grad):
    return (SampleInput(make_tensor((S, S, S), device, dtype,
                                    low=None, high=None,
                                    requires_grad=requires_grad),
                        args=(torch.tensor([1, 2, 3]),),),
            SampleInput(make_tensor((S, S, S), device, dtype,
                                    low=None, high=None,
                                    requires_grad=requires_grad),
                        args=(torch.tensor(1),),),
            SampleInput(make_tensor((S, S, S), device, dtype,
                                    low=None, high=None,
                                    requires_grad=requires_grad),
                        args=(torch.tensor([1, 2, 3]),),
                        kwargs=dict(dim=1)),)

def sample_inputs_linalg_matrix_power(op_info, device, dtype, requires_grad):
    # (<matrix_size>, (<batch_sizes, ...>))
    test_sizes = [
        (1, ()),
        (2, (0,)),
        (2, (2,)),
    ]

    inputs = []
    for matrix_size, batch_sizes in test_sizes:
        size = batch_sizes + (matrix_size, matrix_size)
        for n in (0, 3, 5):
            t = make_tensor(size, device, dtype, requires_grad=requires_grad)
            inputs.append(SampleInput(t, args=(n,)))
        for n in [-4, -2, -1]:
            t = random_fullrank_matrix_distinct_singular_value(matrix_size, *batch_sizes, device=device, dtype=dtype)
            t.requires_grad = requires_grad
            inputs.append(SampleInput(t, args=(n,)))

    return inputs

def sample_inputs_linalg_multi_dot(op_info, device, dtype, requires_grad):
    # Each test case consists of the sizes in the chain of multiplications
    # e.g. [2, 3, 4, 5] generates matrices (2, 3) @ (3, 4) @ (4, 5)
    test_cases = [
        [1, 2, 1],
        [2, 0, 2],
        [0, 2, 2],
        [2, 2, 2, 2],
        [2, 3, 4, 5],
        [5, 4, 0, 2],
        [2, 4, 3, 5, 3, 2]
    ]

    result = []
    for sizes in test_cases:
        tensors = []
        for size in zip(sizes[:-1], sizes[1:]):
            t = make_tensor(size, device, dtype, requires_grad=requires_grad)
            tensors.append(t)
        result.append(SampleInput(tensors))

    return result

def sample_inputs_linalg_norm(op_info, device, dtype, requires_grad):
    test_sizes = [
        (S,),
        (0,),
        (S, S),
        (0, 0),
        (S, 0),
        (0, S),
        (S, S, S),
        (0, S, S),
        (S, 0, S),
        (0, 0, 0),
    ]

    vector_ords = (None, 0, 0.5, 1, 2, 3.5, inf, -0.5, -1, -2, -3.5, -inf)
    matrix_ords = (None, 'fro', 'nuc', 1, 2, inf, -1, -2, -inf)

    inputs = []

    is_dtype_half = dtype in [torch.float16, torch.bfloat16]

    for test_size in test_sizes:
        is_vector_norm = len(test_size) == 1
        is_matrix_norm = len(test_size) == 2

        for keepdim in [False, True]:
            inputs.append(SampleInput(
                make_tensor(
                    test_size, device, dtype, low=None, high=None,
                    requires_grad=requires_grad),
                kwargs=dict(
                    keepdim=keepdim)))

            if not (is_vector_norm or is_matrix_norm):
                continue

            ords = vector_ords if is_vector_norm else matrix_ords

            for ord in ords:

                inputs.append(SampleInput(
                    make_tensor(
                        test_size, device, dtype,
                        low=None, high=None,
                        requires_grad=requires_grad),
                    args=(ord,),
                    kwargs=dict(
                        keepdim=keepdim)))

                if ord in ['nuc', 'fro']:
                    inputs.append(SampleInput(
                        make_tensor(
                            test_size, device, dtype,
                            low=None, high=None,
                            requires_grad=requires_grad),
                        kwargs=dict(
                            ord=ord,
                            keepdim=keepdim,
                            dim=(0, 1))))
        return inputs

def sample_inputs_linalg_vector_norm(op_info, device, dtype, requires_grad):
    size_1D = (S,)
    size_2D = (2, 2)

    test_cases = [
        # input size, ord, dim args
        (size_1D, None, None),
        (size_1D, None, (0,)),
        (size_1D, 0, None),
        (size_1D, 0, (0,)),
        (size_1D, 0.9, None),
        (size_1D, 0.9, (0,)),
        (size_1D, 1, None),
        (size_1D, 1, (0,)),
        (size_1D, -2.1, None),
        (size_1D, -2.1, (0,)),
        (size_1D, inf, None),
        (size_1D, inf, (0,)),
        (size_1D, -inf, None),
        (size_1D, -inf, (0,)),

        (size_2D, None, None),
        (size_2D, None, (0,)),
        (size_2D, None, (-1, 0)),
        (size_2D, 0, None),
        (size_2D, 0, (0,)),
        (size_2D, 0, (-1, 0)),
        (size_2D, 0.9, None),
        (size_2D, 0.9, (0,)),
        (size_2D, 0.9, (-1, 0)),
        (size_2D, 1, None),
        (size_2D, 1, (0,)),
        (size_2D, 1, (-1, 0)),
        (size_2D, -2.1, None),
        (size_2D, -2.1, (0,)),
        (size_2D, -2.1, (-1, 0)),
        (size_2D, inf, None),
        (size_2D, inf, (0,)),
        (size_2D, inf, (-1, 0)),
        (size_2D, -inf, None),
        (size_2D, -inf, (0,)),
        (size_2D, -inf, (-1, 0)),
    ]
    inputs = []

    for test_size, ord, dim in test_cases:
        for keepdim in [False, True]:
            inputs.append(SampleInput(
                make_tensor(
                    test_size, device, dtype,
                    low=None, high=None,
                    requires_grad=requires_grad),
                args=(ord,),
                kwargs=dict(
                    keepdim=keepdim,
                    dim=dim)))

    return inputs

def sample_inputs_addmm(op_info, device, dtype, requires_grad):
    input = SampleInput(
        make_tensor((S, S), device, dtype, low=None, high=None, requires_grad=requires_grad),
        args=(
            make_tensor((S, S), device, dtype, low=None, high=None, requires_grad=requires_grad),
            make_tensor((S, S), device, dtype, low=None, high=None, requires_grad=False)))
    if dtype.is_complex:
        another_input = SampleInput(
            make_tensor((S, S), device, dtype, low=None, high=None, requires_grad=requires_grad),
            args=(
                make_tensor((S, S), device, dtype, low=None, high=None, requires_grad=requires_grad),
                make_tensor((S, S), device, dtype, low=None, high=None, requires_grad=False)),
            kwargs=dict(beta=1 + 2j, alpha=2 + 3j))
        return (input, another_input)
    else:
        return (input, )

def sample_inputs_addr(op_info, device, dtype, requires_grad):
    input1 = SampleInput(
        make_tensor((S, M), device, dtype, low=None, high=None, requires_grad=requires_grad),
        args=(
            make_tensor((S, ), device, dtype, low=None, high=None, requires_grad=requires_grad),
            make_tensor((M, ), device, dtype, low=None, high=None, requires_grad=requires_grad)))

    input2 = SampleInput(
        make_tensor((), device, dtype, low=None, high=None, requires_grad=requires_grad),
        args=(
            make_tensor((S, ), device, dtype, low=None, high=None, requires_grad=requires_grad),
            make_tensor((M, ), device, dtype, low=None, high=None, requires_grad=requires_grad)))

    if dtype.is_complex:
        alpha, beta = 0.1 + 0.3j, 0.4 + 0.6j
    elif dtype.is_floating_point:
        alpha, beta = 0.2, 0.6
    else:
        alpha, beta = 2, 3

    input3 = SampleInput(
        make_tensor((S, M), device, dtype, low=None, high=None, requires_grad=requires_grad),
        args=(
            make_tensor((S, ), device, dtype, low=None, high=None, requires_grad=requires_grad),
            make_tensor((M, ), device, dtype, low=None, high=None, requires_grad=requires_grad)),
        kwargs=dict(beta=beta, alpha=alpha))

    input4 = SampleInput(
        make_tensor((), device, dtype, low=None, high=None, requires_grad=requires_grad),
        args=(
            make_tensor((S, ), device, dtype, low=None, high=None, requires_grad=requires_grad),
            make_tensor((M, ), device, dtype, low=None, high=None, requires_grad=requires_grad)),
        kwargs=dict(beta=beta, alpha=alpha))

    return (input1, input2, input3, input4)

def sample_inputs_xlogy(self, device, dtype, requires_grad):
    return (
        SampleInput(
            make_tensor((S, S), device, dtype, low=None, high=None, requires_grad=requires_grad),
            args=(
                make_tensor((S, S), device, dtype, low=0, high=None, requires_grad=requires_grad),
            )
        ),
    )

def sample_inputs_trace(self, device, dtype, requires_grad):
    return (SampleInput((make_tensor((S, S), device, dtype,
                                     low=None, high=None,
                                     requires_grad=requires_grad))),)

def sample_inputs_linalg_invertible(op_info, device, dtype, requires_grad=False):
    """
    This function generates always invertible input for linear algebra ops using
    random_fullrank_matrix_distinct_singular_value.
    The input is generated as the itertools.product of 'batches' and 'ns'.
    In total this function generates 8 SampleInputs
    'batches' cases include:
        () - single input,
        (0,) - zero batched dimension,
        (2,) - batch of two matrices,
        (1, 1) - 1x1 batch of matrices
    'ns' gives 0x0 and 5x5 matrices.
    Zeros in dimensions are edge cases in the implementation and important to test for in order to avoid unexpected crashes.
    """
    from torch.testing._internal.common_utils import random_fullrank_matrix_distinct_singular_value

    batches = [(), (0, ), (2, ), (1, 1)]
    ns = [5, 0]
    out = []
    for batch, n in product(batches, ns):
        a = random_fullrank_matrix_distinct_singular_value(n, *batch, dtype=dtype, device=device)
        a.requires_grad = requires_grad
        out.append(SampleInput(a))
    return out

def np_sinc_with_fp16_as_fp32(x):
    # Wraps numpy's sinc function so that fp16 values are promoted to fp32
    # before sinc is invoked. Context: numpy's sinc returns NaN when evaluated
    # at 0 for fp16.
    if x.dtype == np.float16:
        return np.sinc(x.astype(np.float32))
    else:
        return np.sinc(x)

def sample_inputs_broadcast_to(op_info, device, dtype, requires_grad):
    test_cases = (
        ((S, 1, 1), (S, S, S)),
        ((S, 1, S), (S, S, S)),
        ((S, 1), (S, S, S)),
        ((1,), (S, S, S)),
        ((1, S), (1, 1, S)),
        ((), ()),
        ((), (1, 3, 2)),
    )

    return tuple(
        SampleInput(
            make_tensor(size, device, dtype, low=None, high=None, requires_grad=requires_grad),
            args=(shape,)) for size, shape in test_cases)

def sample_inputs_div(self, device, dtype, requires_grad, rounding_mode=None):
    a = make_tensor((S, S, S), device, dtype, low=None, high=None, requires_grad=requires_grad)
    is_integral = not dtype.is_floating_point and not dtype.is_complex
    b = make_tensor((S, S, S), device, dtype, low=1 if is_integral else 0.1, high=None,
                    requires_grad=requires_grad)

    kwargs = None
    if rounding_mode is not None:
        kwargs = dict(rounding_mode=rounding_mode)

    return (
        SampleInput(a, args=(b,), kwargs=kwargs),
        SampleInput(a, args=(2,)),
    )

def sample_inputs_stack(op_info, device, dtype, requires_grad):
    tensors = [
        make_tensor((S, S), device, dtype, requires_grad=requires_grad),
        make_tensor((S, S), device, dtype, requires_grad=requires_grad),
        make_tensor((S, S), device, dtype, requires_grad=requires_grad),
    ]

    return (SampleInput(tensors, args=(0,)),)

def sample_inputs_hstack_dstack_vstack(op_info, device, dtype, requires_grad):
    tensors = [
        make_tensor((S, S), device, dtype, requires_grad=requires_grad),
        make_tensor((S, S), device, dtype, requires_grad=requires_grad),
        make_tensor((S, S), device, dtype, requires_grad=requires_grad),
    ]

    return (SampleInput(tensors),)

def sample_inputs_gather(op_info, device, dtype, requires_grad):
    return (
        SampleInput(
            make_tensor((M, S), device, dtype, low=None, high=None, requires_grad=requires_grad),
            args=(0, gather_variable((S, S), 1, M, True, device=device))),
        SampleInput(
            make_tensor((M, S), device, dtype, low=None, high=None, requires_grad=requires_grad),
            args=(1, gather_variable((M, S // 2), 0, S, True, device=device))),
        SampleInput(
            make_tensor((), device, dtype, low=None, high=None, requires_grad=requires_grad),
            args=(0, torch.tensor([0], dtype=torch.int64, device=device))),
        SampleInput(
            make_tensor((S,), device, dtype, low=None, high=None, requires_grad=requires_grad),
            args=(0, torch.tensor(0, dtype=torch.int64, device=device))),
        SampleInput(
            make_tensor((), device, dtype, low=None, high=None, requires_grad=requires_grad),
            args=(0, torch.tensor(0, dtype=torch.int64, device=device))),
    )


def sample_inputs_take_along_dim(op_info, device, dtype, requires_grad):
    return (SampleInput(make_tensor((S, S), device, dtype,
                                    low=None, high=None,
                                    requires_grad=requires_grad),
                        args=(gather_variable((S, S), 1, S, True, device=device), 0)),

            # `indices` broadcast
            SampleInput(make_tensor((S, S), device, dtype,
                                    low=None, high=None,
                                    requires_grad=requires_grad),
                        args=(gather_variable((1, S // 2), 0, S, True, device=device), 1)),

            # `self` broadcast
            SampleInput(make_tensor((1, S), device, dtype,
                                    low=None, high=None,
                                    requires_grad=requires_grad),
                        args=(gather_variable((S, S // 2), 0, S, True, device=device), 1)),

            # without `dim` arg
            SampleInput(make_tensor((S, S), device, dtype,
                                    low=None, high=None,
                                    requires_grad=requires_grad),
                        args=(gather_variable((S, S // 2), 0, S, True, device=device), )),
            SampleInput(make_tensor((S, S), device, dtype,
                                    low=None, high=None,
                                    requires_grad=requires_grad),
                        args=(gather_variable((S, S // 2), 0, S, True, device=device),)),
            )

def sample_inputs_amax_amin(op_info, device, dtype, requires_grad):
    test_cases = (
        ((S, S, S), ()),
        ((S, S, S), (1,)),
        ((S, S, S), ((1, 2,),)),
        ((S, S, S), (1, True,)),
        ((), (0,)),
        ((), ()),
        ((), (0, True,)),
    )
    return tuple(SampleInput((make_tensor(size, device, dtype,
                                          low=None, high=None,
                                          requires_grad=requires_grad)),
                             args=args)
                 for size, args in test_cases)

def sample_inputs_argmax_argmin(op_info, device, dtype, requires_grad):
    test_cases = (
        ((2, 2, 2), ()),
        ((2, 2, 2), (0,)),
        ((2, 2, 2), (1,)),
        ((2, 2, 2), (2,)),
        ((2, 2, 2), (2, True,)),
        ((2, 2, 2), (None,)),
        ((), (0,)),
        ((), ()),
        ((), (None, True,)),
        ((1,), ()),
        ((1,), (0,)),
        ((1,), (0, True)),
        ((2,), ()),
        ((2,), (0,)),
        ((2,), (0, True)),
        ((2, 2, 3), ()),
        ((2, 2, 3), (0,)),
        ((2, 2, 3), (1,)),
        ((2, 2, 3), (None, True)),
    )
    return tuple(SampleInput((make_tensor(size, device, dtype,
                                          requires_grad=requires_grad)),
                             args=args)
                 for size, args in test_cases)

def sample_inputs_diff(op_info, device, dtype, requires_grad):
    test_cases = (
        ((1,), 0, None, None),
        ((S,), 0, None, None),
        ((S, 1), 0, None, None),
        ((S, 1), 1, None, None),
        ((S, S), 0, None, None),
        ((S, S), 1, None, None),
        ((S, S), 0, (1, S), (2, S)),
        ((S, S), 0, None, (2, S)),
        ((S, S, S), 1, None, None),
        ((S, S, S), 1, (S, 1, S), (S, 1, S)),)

    sample_inputs = []
    for size, dim, size_prepend, size_append in test_cases:
        args = (make_tensor(size, device, dtype,
                            low=None, high=None,
                            requires_grad=requires_grad), 1, dim,
                make_tensor(size_prepend, device, dtype,
                            low=None, high=None,
                            requires_grad=requires_grad) if size_prepend else None,
                make_tensor(size_append, device, dtype,
                            low=None, high=None,
                            requires_grad=requires_grad) if size_append else None)
        sample_inputs.append(SampleInput(args[0], args=(args[1], args[2])))

    return tuple(sample_inputs)

def sample_inputs_index_select(op_info, device, dtype, requires_grad):
    return (
        SampleInput(
            make_tensor((S, S, S), device, dtype, low=None, high=None, requires_grad=requires_grad),
            args=(0, index_variable(2, S, device=device))),
        SampleInput(
            make_tensor((), device, dtype, low=None, high=None, requires_grad=requires_grad),
            args=(0, torch.tensor([0], dtype=torch.int64, device=device))),
        SampleInput(
            make_tensor((), device, dtype, low=None, high=None, requires_grad=requires_grad),
            args=(0, torch.tensor(0, dtype=torch.int64, device=device))),
    )

def sample_inputs_getitem(op_info, device, dtype, requires_grad):
    test_args = [
        (dont_convert([1, 2]),),
        (slice(0, 3),),
        (dont_convert([slice(0, 3), 1]),),
        (dont_convert([[0, 2, 3], [1, 3, 3], [0, 0, 2]]),),
        (dont_convert([[0, 0, 3], [1, 1, 3], [0, 0, 2]]),),
        (dont_convert([slice(None), slice(None), [0, 3]]),),
        (dont_convert([slice(None), [0, 3], slice(None)]),),
        (dont_convert([[0, 3], slice(None), slice(None)]),),
        (dont_convert([[0, 3], [1, 2], slice(None)]),),
        (dont_convert([[0, 3], ]),),
        (dont_convert([[0, 3], slice(None)]),),
        (dont_convert([[0, 3], Ellipsis]),),
        (dont_convert([[0, 2, 3], [1, 3, 3], torch.LongTensor([0, 0, 2])]),),
        (index_variable(2, S, device=device),),
        (mask_not_all_zeros((S,)),),
    ]

    return tuple(SampleInput(
        make_tensor((S, S, S), device, dtype, low=None, high=None, requires_grad=requires_grad),
        args=args)
        for args in test_args)

def sample_inputs_index_put(op_info, device, dtype, requires_grad):
    inputs = []
    for accumulate in [False, True]:
        # Test with indices arg
        inputs.append(SampleInput(
            make_tensor((S, S,), device, dtype, low=None, high=None, requires_grad=requires_grad),
            args=(
                (index_variable(2, S, device=device), ),
                make_tensor((2, S), device, dtype, low=None, high=None)),
            kwargs=dict(accumulate=accumulate)))

        # Test with mask arg
        mask = torch.zeros(S, dtype=torch.bool) if accumulate else mask_not_all_zeros((S,))
        inputs.append(SampleInput(
            make_tensor((S, S), device, dtype, low=None, high=None, requires_grad=requires_grad),
            args=(
                (mask, ),
                make_tensor((S,), device, dtype, low=None, high=None),),
            kwargs=dict(accumulate=accumulate)))

    return inputs

# Missing to test the nondeterminism of the operation
# https://github.com/pytorch/pytorch/issues/53352
def sample_inputs_index_add(op_info, device, dtype, requires_grad):
    # These testa are pretty much the same as those from index_copy.
    # Perhaps merge?
    make_arg = partial(make_tensor, dtype=dtype, device=device, requires_grad=requires_grad)

    t = make_arg((S, S))
    s = make_arg((S, S))
    # non-contiguous target
    t_nonctg = t.transpose(0, 1)
    # non-contiguous source
    s_nonctg = s.transpose(0, 1)

    idx = make_arg((S,), dtype=torch.int64, low=0, high=S)
    idx_nonctg = make_arg((S,), dtype=torch.int64, low=0, high=S, discontiguous=True)
    samples = [SampleInput(tensor, args=(1, idx, source))
               for tensor, idx, source in product([t, t_nonctg], [idx, idx_nonctg], [s, s_nonctg])]
    samples.extend(SampleInput(tensor, args=(1, idx, source), kwargs=dict(alpha=a))
                   for tensor, idx, source, a in product([t, t_nonctg], [idx, idx_nonctg], [s, s_nonctg], [-1, 0, 2]))

    # Add scalar cases
    scalar_sizes = [(), (1,)]
    ts = (make_arg(size) for size in scalar_sizes)
    idxs = (make_arg(size, dtype=torch.int64, low=0, high=1) for size in scalar_sizes)
    ss = (make_arg(size) for size in scalar_sizes)

    samples.extend(SampleInput(t, args=(0, idx, s)) for t, idx, s in product(ts, idxs, ss))
    samples.extend(SampleInput(t, args=(0, idx, s), kwargs=dict(alpha=a)) for t, idx, s, a in product(ts, idxs, ss, [-1, 0, 2]))
    return samples

def sample_inputs_sort(op_info, device, dtype, requires_grad):
    def apply_grad(t):
        if dtype in floating_types_and(torch.float16, torch.bfloat16):
            t.requires_grad_(requires_grad)

    def small_3d_unique(dtype, device):
        res = torch.randperm(S * S * S, dtype=torch.int64, device=device).view(S, S, S)
        res = res.to(dtype)
        apply_grad(res)
        return res

    samples = []

    # Test cases for small 3d tensors.
    # Imitates legacy tests from test/test_torch.py
    t = small_3d_unique(dtype, device)
    dims = range(-3, 3)
    flag = [True, False]
    for dim, descending, stable in product(dims, flag, flag):
        # default schema without stable sort
        samples.append(SampleInput(t, args=(dim, descending)))
        # schema with stable sort, no CUDA support yet
        if torch.device(device).type == 'cpu':
            samples.append(
                SampleInput(t, kwargs=dict(dim=dim, descending=descending, stable=stable))
            )

    # Test cases for scalar tensor
    scalar = torch.tensor(1, dtype=dtype, device=device)
    apply_grad(scalar)
    samples.append(SampleInput(scalar))
    samples.append(SampleInput(scalar, args=(0,)))
    samples.append(SampleInput(scalar, args=(0, True)))
    # no CUDA support for stable sort yet
    if not device.startswith('cuda'):
        samples.append(SampleInput(scalar, kwargs=dict(stable=True)))
        samples.append(SampleInput(scalar, kwargs=dict(dim=0, stable=True)))
        samples.append(SampleInput(scalar, kwargs=dict(dim=0, descending=True, stable=True)))

    return samples

def sample_inputs_index_fill(op_info, device, dtype, requires_grad):
    samples = []
    t = make_tensor((S, S, S), device, dtype,
                    low=None, high=None,
                    requires_grad=requires_grad)
    fill_val = torch.tensor(-1 + 1j if t.is_complex() else -1)
    # non-contiguous input
    t01 = t.transpose(0, 1)
    t02 = t.transpose(0, 2)
    t12 = t.transpose(1, 2)
    idx = index_variable(1, S, device=device)
    # non-contiguous index
    idx_nonctg = torch.empty_strided((S,), (2,), device=device, dtype=torch.int64)
    idx_nonctg.copy_(idx)
    for d in range(t.dim()):
        for tensor in [t, t01, t02, t12]:
            samples.append(SampleInput(tensor, args=(d, idx, fill_val)))
            samples.append(SampleInput(tensor, args=(d, -idx - 1, fill_val)))
            samples.append(SampleInput(tensor, args=(d, idx_nonctg, fill_val)))
    return samples

def sample_inputs_max_min_binary(op_info, device, dtype, requires_grad):
    inputs = []
    args_for_binary_op = (
        ((S, S, S), (S, S, S),),
        ((S, S, S), (S,),),
        ((S,), (S, S, S),),
        ((S, 1, S), (S, S),),
        ((), (),),
        ((S, S, S), (),),
        ((), (S, S, S),),
    )
    inputs = list((SampleInput(make_tensor(input_tensor, device, dtype,
                                           low=None, high=None,
                                           requires_grad=requires_grad),
                               args=(make_tensor(other_tensor, device, dtype,
                                                 low=None, high=None,
                                                 requires_grad=requires_grad),),))
                  for input_tensor, other_tensor in args_for_binary_op)
    return inputs

def sample_inputs_max_min_reduction_with_dim(op_info, device, dtype, requires_grad):
    inputs = []
    args_for_reduction_with_dim = (
        ((S, S, S), (1,),),
        ((S, S, S), (1, True, ),),
        ((), (0,),),
        ((), (0, True,),),
    )
    inputs = list((SampleInput(make_tensor(input_tensor, device, dtype,
                                           low=None, high=None,
                                           requires_grad=requires_grad),
                               args=args,))
                  for input_tensor, args in args_for_reduction_with_dim)
    return inputs

def sample_inputs_max_min_reduction_no_dim(op_info, device, dtype, requires_grad):
    inputs = []
    inputs.append(SampleInput(make_tensor((S, S, S), device, dtype,
                                          low=None, high=None,
                                          requires_grad=requires_grad),))
    inputs.append(SampleInput(make_tensor((), device, dtype,
                                          low=None, high=None,
                                          requires_grad=requires_grad),))
    return inputs

def sample_inputs_outer(op_info, device, dtype, requires_grad):
    inputs = []
    arg_a = make_tensor((S,), device, dtype, requires_grad=requires_grad)
    arg_b = make_tensor((M,), device, dtype, requires_grad=requires_grad)
    inputs.append(SampleInput(arg_a, args=(arg_b,)))
    return inputs

# Missing to test the nondeterminism of the operation
# https://github.com/pytorch/pytorch/issues/53352
def sample_inputs_index_copy(op_info, device, dtype, requires_grad):
    def make_arg(shape, low=None, high=None, dtype=dtype):
        return make_tensor(shape, device=device, dtype=dtype,
                           low=low, high=high,
                           requires_grad=requires_grad)

    t = make_arg((S, S))
    s = make_arg((S, S))
    # non-contiguous input
    t01 = t.transpose(0, 1)
    # non-contiguous input
    s01 = s.transpose(0, 1)

    # idx is a permutation of 0...S-1 for this function to be deterministic
    idx = torch.randperm(S, device=device, dtype=torch.int64)
    # non-contiguous index
    idx_nonctg = torch.repeat_interleave(idx, 2, dim=-1)[::2]
    # index_copy_ does not support negative indices
    # idx_neg = -idx - 1
    samples = [SampleInput(tensor, args=(1, idx, source))
               for tensor, idx, source in product([t, t01], [idx, idx_nonctg], [s, s01])]

    # Add scalar cases
    scalar_sizes = [(), (1,)]
    ts = (make_arg(size) for size in scalar_sizes)
    idxs = (make_arg(size, dtype=torch.int64, low=0, high=1) for size in scalar_sizes)
    ss = (make_arg(size) for size in scalar_sizes)

    samples.extend(SampleInput(t, args=(0, idx, s)) for t, idx, s in product(ts, idxs, ss))
    return samples

def sample_inputs_mode(op_info, device, dtype, requires_grad):
    inputs = []
    args = (
        ((S, S, S), (),),
        ((S, S, S), (1, ),),
        ((S, S, S), (1, True, ),),
        ((), (),),
        ((), (0,),),
        ((), (0, True,),),
    )
    inputs = list((SampleInput(make_tensor(input_tensor, device, dtype,
                                           low=None, high=None,
                                           requires_grad=requires_grad),
                               args=args,))
                  for input_tensor, args in args)
    return inputs

def sample_movedim_moveaxis(op_info, device, dtype, requires_grad):
    return (
        SampleInput(
            make_tensor((4, 3, 2, 1), device, dtype, low=None, high=None, requires_grad=requires_grad),
            args=((0, 1, 2, 3), (3, 2, 1, 0))),
        SampleInput(
            make_tensor((4, 3, 2, 1), device, dtype, low=None, high=None, requires_grad=requires_grad),
            args=((0, -1, -2, -3), (-3, -2, -1, -0)))
    )


def sample_repeat_tile(op_info, device, dtype, requires_grad):
    rep_dims = ((), (0, ), (1, ), (0, 2), (1, 1), (2, 3), (2, 3, 2), (0, 2, 3), (2, 1, 1, 1),)
    shapes = ((), (0,), (2,), (3, 0), (3, 2), (3, 0, 1))

    if requires_grad:
        # Tests for variant_consistency_jit, grad, gradgrad
        # are slower. Use smaller bags of `rep_dims` and `shapes`
        # in this case.
        rep_dims = ((), (0, ), (0, 2), (1, 1), (2, 3), (1, 3, 2), (3, 1, 1))  # type: ignore
        shapes = ((), (0,), (2,), (3, 2))  # type: ignore

    tensors = [make_tensor(shape, device, dtype,
                           low=None, high=None,
                           requires_grad=requires_grad) for shape in shapes]

    samples = []
    for rep_dim, tensor in product(rep_dims, tensors):
        for t in (tensor, tensor.T):
            if op_info.name == 'repeat' and len(rep_dim) >= t.dim():
                # `torch.repeat` errors for `len(rep_dims) < t.dim()`,
                # so we filter such combinations.
                samples.append(SampleInput(t, args=(rep_dim,),))
            elif op_info.name == 'tile':
                samples.append(SampleInput(t, args=(rep_dim,),))

    return samples

def np_unary_ufunc_integer_promotion_wrapper(fn):
    # Wrapper that passes PyTorch's default scalar
    #   type as an argument to the wrapped NumPy
    #   unary ufunc when given an integer input.
    #   This mimicks PyTorch's integer->floating point
    #   type promotion.
    #
    # This is necessary when NumPy promotes
    #   integer types to double, since PyTorch promotes
    #   integer types to the default scalar type.

    # Helper to determine if promotion is needed
    def is_integral(dtype):
        return dtype in [np.bool_, bool, np.uint8, np.int8, np.int16, np.int32, np.int64]

    # NOTE: Promotion in PyTorch is from integer types to the default dtype
    np_dtype = torch_to_numpy_dtype_dict[torch.get_default_dtype()]

    @wraps(fn)
    def wrapped_fn(x):
        if is_integral(x.dtype):
            return fn(x, dtype=np_dtype)
        return fn(x)

    return wrapped_fn


# Metadata class for Fast Fourier Transforms in torch.fft.
class SpectralFuncInfo(OpInfo):
    """Operator information for torch.fft transforms. """

    def __init__(self,
                 name,  # the string name of the function
                 *,
                 ref=None,  # Reference implementation (probably in np.fft namespace)
                 dtypes=floating_and_complex_types(),
                 ndimensional: bool,  # Whether dim argument can be a tuple
                 decorators=None,
                 **kwargs):
        decorators = list(decorators) if decorators is not None else []
        decorators += [
            skipCPUIfNoMkl,
            skipCUDAIfRocm,
            # gradgrad is quite slow
            DecorateInfo(slowTest, 'TestGradients', 'test_fn_gradgrad'),
        ]

        super().__init__(name=name,
                         dtypes=dtypes,
                         decorators=decorators,
                         **kwargs)
        self.ref = ref if ref is not None else _getattr_qual(np, name)
        self.ndimensional = ndimensional


    def sample_inputs(self, device, dtype, requires_grad=False):
        nd_tensor = make_tensor((S, S + 1, S + 2), device, dtype, low=None, high=None,
                                requires_grad=requires_grad)
        tensor = make_tensor((31,), device, dtype, low=None, high=None,
                             requires_grad=requires_grad)

        if self.ndimensional:
            return [
                SampleInput(nd_tensor, kwargs=dict(s=(3, 10), dim=(1, 2), norm='ortho')),
                SampleInput(nd_tensor, kwargs=dict(norm='ortho')),
                SampleInput(nd_tensor, kwargs=dict(s=(8,))),
                SampleInput(tensor),

                *(SampleInput(nd_tensor, kwargs=dict(dim=dim))
                  for dim in [-1, -2, -3, (0, -1)]),
            ]
        else:
            return [
                SampleInput(nd_tensor, kwargs=dict(n=10, dim=1, norm='ortho')),
                SampleInput(nd_tensor, kwargs=dict(norm='ortho')),
                SampleInput(nd_tensor, kwargs=dict(n=7)),
                SampleInput(tensor),

                *(SampleInput(nd_tensor, kwargs=dict(dim=dim))
                  for dim in [-1, -2, -3]),
            ]


class ShapeFuncInfo(OpInfo):
    """Early version of a specialized OpInfo for Shape manipulating operations like tile and roll"""
    def __init__(self,
                 name,  # the string name of the function
                 *,
                 ref,  # a reference function
                 dtypes=floating_types(),
                 dtypesIfCPU=None,
                 dtypesIfCUDA=None,
                 dtypesIfROCM=None,
                 sample_inputs_func=None,
                 **kwargs):
        super(ShapeFuncInfo, self).__init__(name,
                                            dtypes=dtypes,
                                            dtypesIfCPU=dtypesIfCPU,
                                            dtypesIfCUDA=dtypesIfCUDA,
                                            dtypesIfROCM=dtypesIfROCM,
                                            sample_inputs_func=sample_inputs_func,
                                            **kwargs)
        self.ref = ref

def sample_inputs_foreach(self, device, dtype, N):
    tensors = [make_tensor((N, N), device, dtype) for _ in range(N)]
    return tensors


def get_foreach_method_names(name):
    # get torch inplace reference function
    method_name = "_foreach_" + name
    method_name_inplace = "_foreach_" + name + "_"

    method = getattr(torch, method_name, None)
    method_inplace = getattr(torch, method_name_inplace, None)

    ref = getattr(torch.Tensor, name, None)

    return method, method_inplace, ref

class ForeachUnaryFuncInfo(OpInfo):
    """Early version of a specialized OpInfo for foreach unary functions"""
    def __init__(self,
                 name,
                 dtypes=floating_and_complex_types(),
                 dtypesIfCPU=all_types_and_complex(),
                 dtypesIfCUDA=floating_and_complex_types_and(torch.half),
                 dtypesIfROCM=None,
                 safe_casts_outputs=True,
                 sample_inputs_func=sample_inputs_foreach,
                 **kwargs):
        super(ForeachUnaryFuncInfo, self).__init__("_foreach_" + name,
                                                   dtypes=dtypes,
                                                   dtypesIfCPU=dtypesIfCPU,
                                                   dtypesIfCUDA=dtypesIfCUDA,
                                                   dtypesIfROCM=dtypesIfROCM,
                                                   safe_casts_outputs=safe_casts_outputs,
                                                   sample_inputs_func=sample_inputs_func,
                                                   **kwargs)

        foreach_method, foreach_method_inplace, torch_ref_method = get_foreach_method_names(name)
        self.method_variant = foreach_method
        self.inplace_variant = foreach_method_inplace
        self.ref = torch_ref_method


def sample_inputs_linalg_cholesky_inverse(op_info, device, dtype, requires_grad=False):
    # Generate Cholesky factors of positive-definite (non-singular) Hermitian (symmetric) matrices
    from torch.testing._internal.common_utils import random_hermitian_pd_matrix
    inputs = (
        torch.zeros(0, 0, dtype=dtype, device=device),  # 0x0 matrix
        torch.zeros(0, 2, 2, dtype=dtype, device=device),  # zero batch of matrices
        random_hermitian_pd_matrix(S, dtype=dtype, device=device),  # single matrix
        random_hermitian_pd_matrix(S, 2, dtype=dtype, device=device),  # batch of matrices
    )
    test_cases = (torch.linalg.cholesky(a) for a in inputs)
    out = []
    for a in test_cases:
        a.requires_grad = requires_grad
        out.append(SampleInput(a))
        out.append(SampleInput(a, kwargs=dict(upper=True)))
    return out

def sample_inputs_linalg_lstsq(op_info, device, dtype, requires_grad=False):
    from torch.testing._internal.common_utils import random_well_conditioned_matrix
    out = []
    for batch in ((), (3,), (3, 3)):
        shape = batch + (3, 3)
        # NOTE: inputs are not marked with `requires_grad` since
        # linalg_lstsq is not differentiable
        a = random_well_conditioned_matrix(*shape, dtype=dtype, device=device)
        b = make_tensor(shape, device, dtype, low=None, high=None)
        out.append(SampleInput(a, args=(b,)))
    return out

def sample_inputs_householder_product(op_info, device, dtype, requires_grad):
    """
    This function generates input for torch.linalg.householder_product (torch.orgqr).
    The first argument should be a square matrix or batch of square matrices, the second argument is a vector or batch of vectors.
    Empty, square, rectangular, batched square and batched rectangular input is generated.
    """
    # Each column of the matrix is getting multiplied many times leading to very large values for
    # the Jacobian matrix entries and making the finite-difference result of grad check less accurate.
    # That's why gradcheck with the default range [-9, 9] fails and [-2, 2] is used here.
    samples = (
        SampleInput(make_tensor((S, S), device, dtype, low=-2, high=2, requires_grad=requires_grad),
                    args=(make_tensor((S,), device, dtype, low=-2, high=2, requires_grad=requires_grad),)),

        SampleInput(make_tensor((S + 1, S), device, dtype, low=-2, high=2, requires_grad=requires_grad),
                    args=(make_tensor((S,), device, dtype, low=-2, high=2, requires_grad=requires_grad),)),

        SampleInput(make_tensor((2, 1, S, S), device, dtype, low=-2, high=2, requires_grad=requires_grad),
                    args=(make_tensor((2, 1, S,), device, dtype, low=-2, high=2, requires_grad=requires_grad),)),

        SampleInput(make_tensor((2, 1, S + 1, S), device, dtype, low=-2, high=2, requires_grad=requires_grad),
                    args=(make_tensor((2, 1, S,), device, dtype, low=-2, high=2, requires_grad=requires_grad),)),

        SampleInput(make_tensor((0, 0), device, dtype, low=None, high=None, requires_grad=requires_grad),
                    args=(make_tensor((0,), device, dtype, low=None, high=None, requires_grad=requires_grad),)),

        SampleInput(make_tensor((S, S), device, dtype, low=-2, high=2, requires_grad=requires_grad),
                    args=(make_tensor((0,), device, dtype, low=None, high=None, requires_grad=requires_grad),)),
    )

    return samples

def sample_inputs_linalg_cholesky(op_info, device, dtype, requires_grad=False):
    """
    This function generates always positive-definite input for torch.linalg.cholesky using
    random_hermitian_pd_matrix.
    The input is generated as the itertools.product of 'batches' and 'ns'.
    In total this function generates 8 SampleInputs
    'batches' cases include:
        () - single input,
        (0,) - zero batched dimension,
        (2,) - batch of two matrices,
        (1, 1) - 1x1 batch of matrices
    'ns' gives 0x0 and 5x5 matrices.
    Zeros in dimensions are edge cases in the implementation and important to test for in order to avoid unexpected crashes.
    """
    from torch.testing._internal.common_utils import random_hermitian_pd_matrix

    batches = [(), (0, ), (2, ), (1, 1)]
    ns = [5, 0]
    out = []
    for batch, n in product(batches, ns):
        a = random_hermitian_pd_matrix(n, *batch, dtype=dtype, device=device)
        a.requires_grad = requires_grad
        out.append(SampleInput(a))
    return out


def sample_inputs_linalg_eigh(op_info, device, dtype, requires_grad=False):
    """
    This function generates input for torch.linalg.eigh with UPLO="U" or "L" keyword argument.
    """
    def out_fn(output):
        return output[0], abs(output[1])

    samples = sample_inputs_linalg_invertible(op_info, device, dtype, requires_grad)
    for sample in samples:
        sample.kwargs = {"UPLO": np.random.choice(["L", "U"])}
        sample.output_process_fn_grad = out_fn

    return samples


def sample_inputs_linalg_slogdet(op_info, device, dtype, requires_grad=False):
    def out_fn(output):
        return output[1]

    samples = sample_inputs_linalg_invertible(op_info, device, dtype, requires_grad)
    for sample in samples:
        sample.output_process_fn_grad = out_fn

    return samples


def sample_inputs_linalg_pinv_hermitian(op_info, device, dtype, requires_grad=False):
    """
    This function generates input for torch.linalg.pinv with hermitian=True keyword argument.
    """
    out = sample_inputs_linalg_invertible(op_info, device, dtype, requires_grad)
    for o in out:
        o.kwargs = {"hermitian": True}
    return out

def sample_inputs_linalg_solve(op_info, device, dtype, requires_grad=False, vector_rhs_allowed=True):
    """
    This function generates always solvable input for torch.linalg.solve
    Using random_fullrank_matrix_distinct_singular_value gives a non-singular (=invertible, =solvable) matrices 'a'.
    The first input to torch.linalg.solve is generated as the itertools.product of 'batches' and 'ns'.
    The second input is generated as the product of 'batches', 'ns' and 'nrhs'.
    In total this function generates 18 SampleInputs
    'batches' cases include:
        () - single input,
        (0,) - zero batched dimension,
        (2,) - batch of two matrices.
    'ns' gives 0x0 and 5x5 matrices.
    and 'nrhs' controls the number of vectors to solve for:
        () - using 1 as the number of vectors implicitly
        (1,) - same as () but explicit
        (3,) - solve for 3 vectors.
    Zeros in dimensions are edge cases in the implementation and important to test for in order to avoid unexpected crashes.
    'vector_rhs_allowed' controls whether to include nrhs = () to the list of SampleInputs.
    torch.solve / triangular_solve / cholesky_solve (opposed to torch.linalg.solve) do not allow
    1D tensors (vectors) as the right-hand-side.
    Once torch.solve / triangular_solve / cholesky_solve and its testing are removed,
    'vector_rhs_allowed' may be removed here as well.
    """
    from torch.testing._internal.common_utils import random_fullrank_matrix_distinct_singular_value

    batches = [(), (0, ), (2, )]
    ns = [5, 0]
    if vector_rhs_allowed:
        nrhs = [(), (1,), (3,)]
    else:
        nrhs = [(1,), (3,)]
    out = []
    for n, batch, rhs in product(ns, batches, nrhs):
        a = random_fullrank_matrix_distinct_singular_value(n, *batch, dtype=dtype, device=device)
        a.requires_grad = requires_grad
        b = torch.randn(*batch, n, *rhs, dtype=dtype, device=device)
        b.requires_grad = requires_grad
        out.append(SampleInput(a, args=(b,)))
    return out


def sample_inputs_legacy_solve(op_info, device, dtype, requires_grad=False):
    """
    This function generates always solvable input for legacy solve functions
    (the ones that are not in torch.linalg module).
    The difference from sample_inputs_linalg_solve is that here the right-hand-side of A x = b equation
    should have b.ndim >= 2, vectors are not allowed.
    Also the arguments order is swapped.
    """
    out = sample_inputs_linalg_solve(
        op_info, device, dtype, requires_grad=requires_grad, vector_rhs_allowed=False
    )

    # Reverses tensor order
    for sample in out:
        sample.input, sample.args = sample.args[0], (sample.input,)

    return out


def sample_inputs_lu(op_info, device, dtype, requires_grad=False):
    # not needed once OpInfo tests support Iterables
    def generate_samples():
        batch_shapes = ((), (3,), (3, 3))
        for batch_shape, get_infos in product(batch_shapes, (True, False)):
            shape = batch_shape + (S, S)
            input = make_tensor(shape, device, dtype, requires_grad=requires_grad, low=None, high=None)
            yield SampleInput(input, args=(True, get_infos))

    return list(generate_samples())


def sample_inputs_std_var(op_info, device, dtype, requires_grad):
    tensor_nd = make_tensor((S, S, S), device=device, dtype=dtype,
                            low=None, high=None, requires_grad=requires_grad)
    tensor_1d = make_tensor((S,), device=device, dtype=dtype,
                            low=None, high=None, requires_grad=requires_grad)

    return [
        SampleInput(tensor_nd),
        SampleInput(tensor_nd, kwargs=dict(dim=1)),
        SampleInput(tensor_nd, kwargs=dict(dim=1, unbiased=True, keepdim=True)),
        SampleInput(tensor_1d, kwargs=dict(dim=0, unbiased=True, keepdim=True)),
        SampleInput(tensor_1d, kwargs=dict(dim=0, unbiased=False, keepdim=False)),
    ]


def _sample_inputs_svd(op_info, device, dtype, requires_grad=False, is_linalg_svd=False):
    """
    This function generates input for torch.svd with distinct singular values so that autograd is always stable.
    Matrices of different size:
        square matrix - S x S size
        tall marix - S x (S-2)
        wide matrix - (S-2) x S
    and batched variants of above are generated.
    Each SampleInput has a function 'output_process_fn_grad' attached to it that is applied on the output of torch.svd
    It is needed for autograd checks, because backward of svd doesn't work for an arbitrary loss function.
    """
    from torch.testing._internal.common_utils import random_fullrank_matrix_distinct_singular_value

    # svd and linalg.svd returns V and V.conj().T, respectively. So we need to slice
    # along different dimensions when needed (this is used by
    # test_cases2:wide_all and wide_all_batched below)
    if is_linalg_svd:
        def slice_V(v):
            return v[..., :(S - 2), :]

        def uv_loss(usv):
            u00 = usv[0][0, 0]
            v00_conj = usv[2][0, 0]
            return u00 * v00_conj
    else:
        def slice_V(v):
            return v[..., :, :(S - 2)]

        def uv_loss(usv):
            u00 = usv[0][0, 0]
            v00_conj = usv[2][0, 0].conj()
            return u00 * v00_conj

    test_cases1 = (  # some=True (default)
        # loss functions for complex-valued svd have to be "gauge invariant",
        # i.e. loss functions shouldn't change when sigh of the singular vectors change.
        # the simplest choice to satisfy this requirement is to apply 'abs'.
        (random_fullrank_matrix_distinct_singular_value(S, dtype=dtype).to(device),
            lambda usv: usv[1]),  # 'check_grad_s'
        (random_fullrank_matrix_distinct_singular_value(S, dtype=dtype).to(device),
            lambda usv: abs(usv[0])),  # 'check_grad_u'
        (random_fullrank_matrix_distinct_singular_value(S, dtype=dtype).to(device),
            lambda usv: abs(usv[2])),  # 'check_grad_v'
        # this test is important as it checks the additional term that is non-zero only for complex-valued inputs
        # and when the loss function depends both on 'u' and 'v'
        (random_fullrank_matrix_distinct_singular_value(S, dtype=dtype).to(device),
            uv_loss),  # 'check_grad_uv'
        (random_fullrank_matrix_distinct_singular_value(S, dtype=dtype).to(device)[:(S - 2)],
            lambda usv: (abs(usv[0]), usv[1], abs(usv[2][..., :, :(S - 2)]))),  # 'wide'
        (random_fullrank_matrix_distinct_singular_value(S, dtype=dtype).to(device)[:, :(S - 2)],
            lambda usv: (abs(usv[0]), usv[1], abs(usv[2]))),  # 'tall'
        (random_fullrank_matrix_distinct_singular_value(S, 2, dtype=dtype).to(device),
            lambda usv: (abs(usv[0]), usv[1], abs(usv[2]))),  # 'batched'
        (random_fullrank_matrix_distinct_singular_value(S, 2, dtype=dtype).to(device)[..., :(S - 2), :],
            lambda usv: (abs(usv[0]), usv[1], abs(usv[2]))),  # 'wide_batched'
        (random_fullrank_matrix_distinct_singular_value(S, 2, dtype=dtype).to(device)[..., :, :(S - 2)],
            lambda usv: (abs(usv[0]), usv[1], abs(usv[2]))),  # 'tall_batched'
    )
    test_cases2 = (  # some=False
        (random_fullrank_matrix_distinct_singular_value(S, dtype=dtype).to(device)[:(S - 2)],
            lambda usv: (abs(usv[0]), usv[1], abs(slice_V(usv[2])))),  # 'wide_all'
        (random_fullrank_matrix_distinct_singular_value(S, dtype=dtype).to(device)[:, :(S - 2)],
            lambda usv: (abs(usv[0][:, :(S - 2)]), usv[1], abs(usv[2]))),  # 'tall_all'
        (random_fullrank_matrix_distinct_singular_value(S, 2, dtype=dtype).to(device)[..., :(S - 2), :],
            lambda usv: (abs(usv[0]), usv[1], abs(slice_V(usv[2])))),  # 'wide_all_batched'
        (random_fullrank_matrix_distinct_singular_value(S, 2, dtype=dtype).to(device)[..., :, :(S - 2)],
            lambda usv: (abs(usv[0][..., :, :(S - 2)]), usv[1], abs(usv[2]))),  # 'tall_all_batched'
    )

    out = []
    for a, out_fn in test_cases1:
        a.requires_grad = requires_grad
        if is_linalg_svd:
            kwargs = {'full_matrices': False}
        else:
            kwargs = {'some': True}
        out.append(SampleInput(a, kwargs=kwargs, output_process_fn_grad=out_fn))

    for a, out_fn in test_cases2:
        a.requires_grad = requires_grad
        if is_linalg_svd:
            kwargs = {'full_matrices': True}
        else:
            kwargs = {'some': False}
        out.append(SampleInput(a, kwargs=kwargs, output_process_fn_grad=out_fn))

    return out

def sample_inputs_svd(op_info, device, dtype, requires_grad=False):
    return _sample_inputs_svd(op_info, device, dtype, requires_grad, is_linalg_svd=False)

def sample_inputs_linalg_svd(op_info, device, dtype, requires_grad=False):
    return _sample_inputs_svd(op_info, device, dtype, requires_grad, is_linalg_svd=True)

def sample_inputs_eig(op_info, device, dtype, requires_grad=False):
    eigvecs = make_tensor((S, S), device=device, dtype=dtype,
                          low=None, high=None)
    eigvals = make_tensor((S,), device=device, dtype=dtype,
                          low=None, high=None)
    # we produce only diagonazible inputs which do not have
    # complex eigenvalues for real inputs, as there is no
    # backward implementation for real inputs with complex
    # eigenvalues yet.
    input = (eigvecs * eigvals.unsqueeze(-2)) @ eigvecs.inverse()
    input.requires_grad_(requires_grad)

    def process_output(eigpair):
        eigvals, eigvecs = eigpair
        if dtype.is_complex:
            # eig produces eigenvectors which are normalized to 1 norm.
            # Note that if v is an eigenvector, so is v * e^{i \phi},
            # and |v| = |v * e^{i \phi}| = 1.
            # This, however, makes the eigenvector backward computation process
            # rather unstable unless the objective function is gauge-invariant,
            # that is if f(z) == f(|z|), for example.
            # Hence for complex inputs we ignore the phases and return only
            # the absolute values.
            return eigvals, eigvecs.abs()
        else:
            return eigvals, eigvecs

    return [
        SampleInput(
            input,
            kwargs=dict(eigenvectors=True),
            output_process_fn_grad=process_output
        ),
    ]

def sample_inputs_linalg_qr(op_info, device, dtype, requires_grad=False):
    """
    This function generates input for torch.linalg.qr
    The input is generated as the itertools.product of 'batches' and 'ns'.
    """
    # TODO: add 0 to 'ns' and (0, ) to 'batches'
    # Currently tests fail most probably because of
    # https://github.com/pytorch/pytorch/issues/50576
    batches = [(), (2, ), (1, 1)]
    ns = [2, 5]
    out = []
    for batch, (m, n) in product(batches, product(ns, ns)):
        a = torch.randn(*batch, m, n, dtype=dtype, device=device, requires_grad=requires_grad)
        out.append(SampleInput(a))
    return out

def sample_inputs_flip(op_info, device, dtype, requires_grad):
    tensors = (
        make_tensor((S, M, S), device, dtype, low=None, high=None, requires_grad=requires_grad),
        make_tensor((S, 0, M), device, dtype, low=None, high=None, requires_grad=requires_grad)
    )

    dims = ((0, 1, 2), (0,), (0, 2), (-1,), ())

    samples = [SampleInput(tensor, kwargs={'dims': dim}) for tensor, dim in product(tensors, dims)]

    return samples

def sample_inputs_fliplr_flipud(op_info, device, dtype, requires_grad):
    tensors = (
        make_tensor((S, M, S), device, dtype, low=None, high=None, requires_grad=requires_grad),
        make_tensor((S, 0, M), device, dtype, low=None, high=None, requires_grad=requires_grad)
    )
    return [SampleInput(tensor) for tensor in tensors]

# TODO: clamp shares tensors among its sample inputs --- we should prohibit this!
def sample_inputs_clamp(op_info, device, dtype, requires_grad):
    tensors = (
        make_tensor((2, 3, 2), device, dtype, low=None, high=None, requires_grad=requires_grad),
        make_tensor((2, 0, 3), device, dtype, low=None, high=None, requires_grad=requires_grad),
    )
    if dtype is torch.uint8:
        min_max_vals = ((2, 5), (3, 7))
    else:
        min_max_vals = ((0, 1), (-1, 1))
    output = [SampleInput(tensor, args=vals) for tensor, vals in product(tensors, min_max_vals)]
    output += [SampleInput(tensors[0], args=(0.5, None)), SampleInput(tensors[0], args=(None, 0.5))]
    empty_tensor = make_tensor((), device, dtype, low=None, high=None, requires_grad=requires_grad)
    output += [SampleInput(empty_tensor, args=(0.0, 1.0)), ]
    return output

def sample_kwargs_clamp(device, dtype, input):
    if dtype is torch.uint8:
        min_val, max_val = (random.randint(1, 3), random.randint(4, 8))
    elif dtype.is_floating_point:
        min_val, max_val = (random.uniform(-8, 0), random.uniform(1, 8))  # type: ignore
    else:
        min_val, max_val = (random.randint(-8, 0), random.randint(1, 8))  # type: ignore
    return {'min': min_val, 'max': max_val}, {'a_min': min_val, 'a_max': max_val}

def sample_inputs_cumprod(op_info, device, dtype, requires_grad):
    def make_arg(shape):
        # shrink values to be in the interval [-1, +1] for better precision in gradgradcheck
        return make_tensor(shape, device, dtype, low=-1, high=+1, requires_grad=requires_grad)

    def prod_zeros(dim_select):
        assert len(dim_select) == 2
        result = make_arg(3 * (S,))
        with torch.no_grad():
            result.narrow(dim_select[0], 0, 1).narrow(dim_select[1], 1, 1).zero_()
            result.narrow(dim_select[0], 2, 1).narrow(dim_select[1], 3, 1).zero_()
            result.narrow(dim_select[0], 4, 1).narrow(dim_select[1], 3, 1).zero_()
        return result

    # will not be needed once OpInfo tests suport Iterables
    def sample_generator():
        for dim in range(3):
            yield SampleInput(make_arg((S, S, S)), args=(dim,))
        # Scalar tensors and empty tensor
        for size in [(), (1,), (0,)]:
            yield SampleInput(make_arg(size), args=(0,))

        yield SampleInput(prod_zeros([0, 1]), args=(1,))
        yield SampleInput(prod_zeros([0, 2]), args=(1,))
        yield SampleInput(prod_zeros([1, 2]), args=(1,))

        # test dtype kwarg
        yield SampleInput(prod_zeros([1, 2]), args=(1,), kwargs={'dtype': dtype})

    return list(sample_generator())

def sample_inputs_copysign(op_info, device, dtype, requires_grad):
    def _make_tensor(*shape, low=None, high=None):
        return make_tensor(shape, device, dtype, low=low, high=high, requires_grad=requires_grad)

    cases = (
        # no broadcast
        (_make_tensor(S, S, S), _make_tensor(S, S, S)),
        # broadcast rhs
        (_make_tensor(S, S, S), _make_tensor(S, S)),
        # broadcast lhs
        (_make_tensor(S, S), _make_tensor(S, S, S)),
        # broadcast all
        (_make_tensor(S, 1, S), _make_tensor(M, S)),

        # scalar
        (_make_tensor(S, S), 3.14),
        # scalar positive zero
        (_make_tensor(S, S), 0.0),
        # scalar negative zero
        (_make_tensor(S, S), -0.0),
    )

    return [SampleInput(input, args=(args,)) for input, args in cases]

def sample_inputs_prod(op_info, device, dtype, requires_grad):
    def make_arg(shape):
        # shrink values to be in the interval [-1, +1] for better precision in gradgradcheck
        return make_tensor(shape, device, dtype, low=-1, high=+1, requires_grad=requires_grad)

    def prod_single_zero():
        result = make_arg(2 * (S,))
        with torch.no_grad():
            result[0, 1] = 0
        return result

    # will not be needed once OpInfo tests support Iterables
    def sample_generator():
        for sample in sample_inputs_cumprod(op_info, device, dtype, requires_grad):
            yield SampleInput(sample.input)  # only Tensor, ignore other inputs
            yield sample
            sample.kwargs['keepdim'] = True
            yield sample
        yield SampleInput(prod_single_zero())
        yield SampleInput(make_arg((3, 3, 3)), args=(1,))
        yield SampleInput(make_arg((3, 3, 3)), args=(1,), kwargs={'keepdim': True})

        # test zero scalar tensor
        zero = make_arg(())
        with torch.no_grad():
            zero.zero_()
        yield SampleInput(zero)
        yield SampleInput(zero, args=(0,))
        yield SampleInput(zero, args=(0,), kwargs={'keepdim': True})

    return list(sample_generator())

def sample_inputs_diag(op_info, device, dtype, requires_grad):
    vec_sample = SampleInput(make_tensor((M, ), device, dtype, low=None, high=None, requires_grad=requires_grad))

    tensors = (
        make_tensor((M, M), device, dtype, low=None, high=None, requires_grad=requires_grad),
        make_tensor((3, 5), device, dtype, low=None, high=None, requires_grad=requires_grad),
        make_tensor((5, 3), device, dtype, low=None, high=None, requires_grad=requires_grad),
    )

    args = ((), (2,), (-2,), (1,), (2,))

    samples = []
    for tensor, arg in product(tensors, args):
        samples.append(SampleInput(tensor, args=arg))

    return samples + [vec_sample]

def sample_inputs_logit(op_info, device, dtype, requires_grad):
    low, high = op_info.domain

    # Note: Operator is very sensitive at points near the
    # start and end of domain and leads to NaN for float16
    # if domain_eps is 1e-5.
    domain_eps = op_info._domain_eps if dtype != torch.float16 else 3e-2

    low = low + domain_eps
    high = high - domain_eps

    samples = (
        SampleInput(make_tensor((S, S, S), device, dtype, low=low, high=high, requires_grad=requires_grad)),
        SampleInput(make_tensor((S, S, S), device, dtype, low=low,
                                high=high, requires_grad=requires_grad), args=(0.2,)),
        SampleInput(make_tensor((), device, dtype, low=low, high=high, requires_grad=requires_grad)),
        SampleInput(make_tensor((), device, dtype, low=low,
                                high=high, requires_grad=requires_grad), args=(0.2,)),
    )

    return samples

def sample_inputs_floor_divide(op_info, device, dtype, requires_grad):
    lhs = make_tensor((S, S, S), device, dtype, low=None, high=None, requires_grad=requires_grad)
    rhs = make_tensor((S, S, S), device, dtype, low=None, high=None, requires_grad=requires_grad)
    # Avoid integer divide by 0
    if not (dtype.is_floating_point or dtype.is_complex):
        rhs[rhs == 0] = 1

    return [
        SampleInput(lhs, args=(rhs,)),
        SampleInput(lhs, args=(rhs[0],)),
        SampleInput(lhs, args=(3.14,)),
    ]


def sample_inputs_masked_scatter(op_info, device, dtype, requires_grad):
    samples = (
        SampleInput(make_tensor((S, S), device, dtype, low=None, high=None, requires_grad=requires_grad),
                    args=(torch.randn(S, S, device=device) > 0,
                          make_tensor((S, S), device, dtype, low=None, high=None, requires_grad=requires_grad))),

        SampleInput(make_tensor((S, S), device, dtype, low=None, high=None, requires_grad=requires_grad),
                    args=(torch.randn((S,), device=device) > 0,
                          make_tensor((S, S), device, dtype, low=None, high=None, requires_grad=requires_grad))),

        SampleInput(make_tensor((S, S), device, dtype, low=None, high=None, requires_grad=requires_grad),
                    args=(bernoulli_scalar().to(device),
                          make_tensor((S, S), device, dtype, low=None, high=None, requires_grad=requires_grad))),
    )

    return samples

def sample_inputs_masked_fill(op_info, device, dtype, requires_grad):
    def _make_tensor_helper(shape):
        return make_tensor(shape, device, dtype, low=None, high=None, requires_grad=requires_grad)

    samples = (
        SampleInput(_make_tensor_helper((S, S)), args=(torch.randn(S, S, device=device) > 0, 10)),
        SampleInput(_make_tensor_helper((S, S)), args=(torch.randn(S, S, device=device) > 0, _make_tensor_helper(()))),
        SampleInput(_make_tensor_helper((S, S)), args=(torch.randn(S, device=device) > 0, 10)),
        SampleInput(_make_tensor_helper(()), args=(torch.randn((), device=device) > 0, 10)),
        SampleInput(_make_tensor_helper(()), args=(torch.randn((), device=device) > 0, _make_tensor_helper(()))),
        SampleInput(_make_tensor_helper((S, S)), args=(torch.randn((), device=device) > 0, 10)),
    )

    return samples

def sample_inputs_masked_select(op_info, device, dtype, requires_grad):
    samples = (
        SampleInput(make_tensor((M, M), device, dtype, low=None, high=None, requires_grad=requires_grad),
                    args=(torch.randn(M, M, device=device) > 0,)),

        SampleInput(make_tensor((M, M), device, dtype, low=None, high=None, requires_grad=requires_grad),
                    args=(torch.randn((M,), device=device) > 0,)),

        SampleInput(make_tensor((M,), device, dtype, low=None, high=None, requires_grad=requires_grad),
                    args=(torch.randn((M, M), device=device) > 0,)),

        SampleInput(make_tensor((M, 1, M), device, dtype, low=None, high=None, requires_grad=requires_grad),
                    args=(torch.randn((M, M), device=device) > 0,)),

        SampleInput(make_tensor((), device, dtype, low=None, high=None, requires_grad=requires_grad),
                    args=(torch.tensor(1, device=device, dtype=torch.bool),)),

        SampleInput(make_tensor((M, M), device, dtype, low=None, high=None, requires_grad=requires_grad),
                    args=(torch.tensor(1, device=device, dtype=torch.bool),)),

        SampleInput(make_tensor((), device, dtype, low=None, high=None, requires_grad=requires_grad),
                    args=(torch.randn((M, M), device=device) > 0,)),
    )

    return samples


def sample_inputs_polar(op_info, device, dtype, requires_grad):
    def _make_tensor_helper(shape, low=None, high=None):
        return make_tensor(shape, device, dtype, low=low, high=high, requires_grad=requires_grad)

    samples = (
        SampleInput(_make_tensor_helper((S, S), low=0), args=(_make_tensor_helper((S, S)),)),
        SampleInput(_make_tensor_helper((), low=0), args=(_make_tensor_helper(()),)),
    )

    return samples


def sample_inputs_entr(op_info, device, dtype, requires_grad):
    low, _ = op_info.domain

    if requires_grad:
        low = 0 + op_info._domain_eps

    return (SampleInput(make_tensor((L,), device, dtype,
                                    low=low,
                                    requires_grad=requires_grad)),
            SampleInput(make_tensor((), device, dtype,
                                    low=low,
                                    requires_grad=requires_grad)))


def sample_inputs_rsub(op_info, device, dtype, requires_grad, variant='tensor'):
    def _make_tensor_helper(shape, low=None, high=None):
        return make_tensor(shape, device, dtype, low=low, high=high, requires_grad=requires_grad)

    def _samples_with_alpha_helper(args, alphas, filter_fn=lambda arg_alpha: True):
        filtered_product = filter(filter_fn, product(args, alphas))  # type: ignore
        return (SampleInput(input, args=(arg,), kwargs=dict(alpha=alpha))
                for (input, arg), alpha in filtered_product)  # type: ignore

    int_alpha, float_alpha, complex_alpha = 2, 0.1, 1 + 0.6j

    if variant == 'tensor':
        samples = (  # type: ignore
            SampleInput(_make_tensor_helper((S, S)), args=(_make_tensor_helper((S, S)),)),
            SampleInput(_make_tensor_helper((S, S)), args=(_make_tensor_helper((S,)),)),
            SampleInput(_make_tensor_helper((S,)), args=(_make_tensor_helper((S, S)),)),
            SampleInput(_make_tensor_helper(()), args=(_make_tensor_helper(()),)),
            SampleInput(_make_tensor_helper(()), args=(_make_tensor_helper((S,)),)),
            SampleInput(_make_tensor_helper((S,)), args=(_make_tensor_helper(()),)),
        )

        if dtype.is_complex:
            alphas = [int_alpha, float_alpha, complex_alpha]
        elif dtype.is_floating_point:
            alphas = [int_alpha, float_alpha]
        else:
            alphas = [int_alpha]

        args = ((_make_tensor_helper((S, S)), _make_tensor_helper((S, S))),
                (_make_tensor_helper((S, S)), _make_tensor_helper((S,))),
                (_make_tensor_helper(()), _make_tensor_helper(())))
        samples += tuple(_samples_with_alpha_helper(args, alphas))  # type: ignore
    elif variant == 'scalar':
        # Scalar Other
        samples = (SampleInput(_make_tensor_helper((S, S)), args=(0.5,)),
                   SampleInput(_make_tensor_helper(()), args=(0.5,)),
                   SampleInput(_make_tensor_helper((S, S)), args=(1.5j,)),
                   SampleInput(_make_tensor_helper(()), args=(1.5j,)),
                   SampleInput(_make_tensor_helper((S, S)), args=(0.4 + 1.2j,)),
                   SampleInput(_make_tensor_helper(()), args=(1.2 + 1.76j,)))  # type: ignore

        scalar_args = [(_make_tensor_helper((S, S)), 0.5), (_make_tensor_helper(()), 0.5),
                       (_make_tensor_helper((S, S)), 2.7j), (_make_tensor_helper(()), 2.7j),
                       (_make_tensor_helper((S, S)), 1 - 2.7j), (_make_tensor_helper(()), 1 + 2.7j)]  # type: ignore

        alphas = [int_alpha, float_alpha, complex_alpha]

        def filter_fn(arg_alpha):
            arg, alpha = arg_alpha
            if isinstance(alpha, complex):
                if dtype.is_complex or isinstance(arg[1], complex):
                    return True
                else:
                    # complex alpha is valid only if either `self` or `other` is complex
                    return False

            # Non-Complex Alpha
            return True

        # Samples with alpha (scalar version) covers the following cases
        # self    | other   | alpha
        # -----------------------------------------
        # real    | real    | real (int and float)
        # real    | complex | real and complex
        # complex | real    | real and complex
        # complex | complex | real and complex
        #
        # It does not cover
        # real    | real    | complex
        # x = torch.randn(2, requires_grad=True, dtype=torch.float64)
        # torch.rsub(x, 1, alpha=1. + 1.6j)
        # RuntimeError: value cannot be converted to type double without overflow: (-1,-1.6)

        samples += tuple(_samples_with_alpha_helper(scalar_args, alphas, filter_fn=filter_fn))  # type: ignore
    else:
        raise Exception("Invalid variant!")

    return samples

def sample_inputs_cumulative_ops(op_info, device, dtype, requires_grad, supports_dtype_kwargs=True):
    def _make_tensor_helper(shape, low=None, high=None):
        return make_tensor(shape, device, dtype, low=low, high=high, requires_grad=requires_grad)

    samples = [
        SampleInput(_make_tensor_helper((S, S, S)), args=(0,)),
        SampleInput(_make_tensor_helper((S, S, S)), args=(1,)),
        SampleInput(_make_tensor_helper(()), args=(0,)),
    ]

    if supports_dtype_kwargs:
        # NOTE: if `dtype` is not same as input, then inplace variants fail with
        # `provided dtype must match the dtype of self tensor in cumsum`
        samples.append(SampleInput(_make_tensor_helper((S, S, S)), args=(1,), kwargs={'dtype': dtype}))

    return samples

def sample_inputs_unfold(op_info, device, dtype, requires_grad):
    test_cases = (
        ((), (0, 1, 1)),
        ((S, S, S, S), (0, 3, 1)),
        ((S, S, S, S), (1, 3, 1)),
        ((S, S, S, S), (2, 3, 1)),
        ((S, S, S, S), (3, 3, 1)),
        ((S, S, S, S), (0, 3, 2)),
        ((S, S, S, S), (1, 3, 2)),
        ((S, S, S, S), (2, 3, 2)),
        ((S, S, S, S), (3, 3, 2)),
        ((S, S, S, S), (0, 4, 1)),
        ((S, S, S, S), (1, 4, 1)),
        ((S, S, S, S), (2, 4, 1)),
        ((S, S, S, S), (3, 4, 1)),
        ((M,), (0, 3, 1)),
        ((M,), (0, 3, 2)),
        ((M,), (0, 3, 3)),
        ((1000,), (0, 3, 11)),
        ((1000,), (0, 2, 27)),
        ((10, 10), (0, 1, 2)),
        ((10, 10), (1, 2, 3)),
        ((10, 10), (1, 2, 2)),
        ((S, S, S), (2, 3, 2)),
    )

    sample_inputs = []
    for shape, arguments in test_cases:
        sample_inputs += [SampleInput(make_tensor(shape, device, dtype,
                                      low=None, high=None,
                                      requires_grad=requires_grad),
                                      args=arguments)]
    return sample_inputs

def sample_inputs_lerp(op_info, device, dtype, requires_grad):
    def _make_tensor_helper(shape, low=None, high=None):
        return make_tensor(shape, device, dtype, low=low, high=high, requires_grad=requires_grad)

    samples = (
        # no broadcast
        SampleInput(_make_tensor_helper((S, S)), args=(_make_tensor_helper((S, S)), 0.4)),
        # broadcast rhs
        SampleInput(_make_tensor_helper((S, S)), args=(_make_tensor_helper((S,)), 0.4)),
        # scalar tensor
        SampleInput(_make_tensor_helper(()), args=(_make_tensor_helper(()), 0.4)),
        # broadcast rhs scalar-tensor
        SampleInput(_make_tensor_helper((S, S)), args=(_make_tensor_helper(()), 0.4)),
        # broadcast rhs with weight tensor
        SampleInput(_make_tensor_helper((S, S)), args=(_make_tensor_helper((S,)), _make_tensor_helper((S, S)))),
        # broadcast rhs and weight tensor
        SampleInput(_make_tensor_helper((S, S)), args=(_make_tensor_helper((S, 1)), _make_tensor_helper((S,)))),

        # Broadcasts `self` : Issue with inplace-variants
        # Reference: https://github.com/pytorch/pytorch/issues/50747
        # SampleInput((_make_tensor_helper((S,)), _make_tensor_helper((S, S)), 0.4)),
        # SampleInput((_make_tensor_helper(()), _make_tensor_helper((S, S)), 0.4)),
        # SampleInput((_make_tensor_helper((S, 1)), _make_tensor_helper((S, S)), 0.4)),
        # SampleInput((_make_tensor_helper((S, 1)), _make_tensor_helper((S, S)), _make_tensor_helper((S, 1)))),
    )  # type: ignore

    if dtype.is_complex:
        samples = samples + (  # type: ignore
            # no broadcast
            SampleInput(_make_tensor_helper((S, S)), args=(_make_tensor_helper((S, S)), 0.4j)),
            SampleInput(_make_tensor_helper((S, S)), args=(_make_tensor_helper((S, S)), 1.2 + 0.1j)),
            # broadcast rhs
            SampleInput(_make_tensor_helper((S, S)), args=(_make_tensor_helper((S,)), 0.4j)),
            SampleInput(_make_tensor_helper((S, S)), args=(_make_tensor_helper((S, S)), 5.4 + 9j)),
            # scalar tensor
            SampleInput(_make_tensor_helper(()), args=(_make_tensor_helper(()), 0.4j)),
            SampleInput(_make_tensor_helper(()), args=(_make_tensor_helper(()), 6.1 + 0.004j)),
            # broadcast rhs scalar-tensor
            SampleInput(_make_tensor_helper((S, S)), args=(_make_tensor_helper(()), 0.4j)),
            SampleInput(_make_tensor_helper((S, S)), args=(_make_tensor_helper(()), 1 + 2j)),
        )

    return samples

foreach_unary_op_db: List[OpInfo] = [
    ForeachUnaryFuncInfo('exp'),
    ForeachUnaryFuncInfo('acos'),
    ForeachUnaryFuncInfo('asin'),
    ForeachUnaryFuncInfo('atan'),
    ForeachUnaryFuncInfo('cos'),
    ForeachUnaryFuncInfo('cosh'),
    ForeachUnaryFuncInfo('log'),
    ForeachUnaryFuncInfo('log10'),
    ForeachUnaryFuncInfo('log2'),
    ForeachUnaryFuncInfo('tan'),
    ForeachUnaryFuncInfo('tanh'),
    ForeachUnaryFuncInfo('sin'),
    ForeachUnaryFuncInfo('sinh'),

    ForeachUnaryFuncInfo('neg',
                         dtypes=all_types_and_complex(),
                         dtypesIfCPU=all_types_and_complex(),
                         dtypesIfCUDA=all_types_and_complex(),
                         sample_inputs_func=sample_inputs_foreach,
                         safe_casts_outputs=False),

    ForeachUnaryFuncInfo('sqrt',
                         dtypes=floating_types(),
                         dtypesIfCPU=floating_and_complex_types_and(torch.bfloat16),
                         dtypesIfCUDA=floating_and_complex_types_and(torch.half)),

    ForeachUnaryFuncInfo('ceil',
                         dtypes=floating_types(),
                         dtypesIfCPU=floating_types_and(torch.bfloat16),
                         dtypesIfCUDA=floating_types_and(torch.half)),

    ForeachUnaryFuncInfo('erf',
                         dtypes=floating_types(),
                         dtypesIfCPU=floating_types_and(torch.bfloat16),
                         dtypesIfCUDA=floating_types_and(torch.half)),

    ForeachUnaryFuncInfo('erfc',
                         dtypes=floating_types(),
                         dtypesIfCPU=floating_types_and(torch.bfloat16),
                         dtypesIfCUDA=floating_types_and(torch.half)),

    ForeachUnaryFuncInfo('expm1',
                         dtypes=floating_types(),
                         dtypesIfCPU=floating_types_and(torch.bfloat16),
                         dtypesIfCUDA=floating_types_and(torch.half)),

    ForeachUnaryFuncInfo('floor',
                         dtypes=floating_types(),
                         dtypesIfCPU=floating_types_and(torch.bfloat16),
                         dtypesIfCUDA=floating_types_and(torch.half)),

    ForeachUnaryFuncInfo('log1p',
                         dtypes=floating_types(),
                         dtypesIfCPU=floating_types_and(torch.bfloat16),
                         dtypesIfCUDA=floating_types_and(torch.half)),

    ForeachUnaryFuncInfo('round',
                         dtypes=floating_types(),
                         dtypesIfCPU=floating_types_and(torch.bfloat16),
                         dtypesIfCUDA=floating_types_and(torch.half)),

    ForeachUnaryFuncInfo('frac',
                         dtypes=floating_types(),
                         dtypesIfCPU=floating_types_and(torch.bfloat16),
                         dtypesIfCUDA=floating_types_and(torch.half)),

    ForeachUnaryFuncInfo('reciprocal',
                         dtypes=floating_types(),
                         dtypesIfCPU=floating_types_and(torch.bfloat16),
                         dtypesIfCUDA=floating_types_and(torch.half)),

    ForeachUnaryFuncInfo('sigmoid',
                         dtypes=floating_types(),
                         dtypesIfCPU=floating_types_and(torch.bfloat16),
                         dtypesIfCUDA=floating_types_and(torch.half)),

    ForeachUnaryFuncInfo('trunc',
                         dtypes=floating_types(),
                         dtypesIfCPU=floating_types_and(torch.bfloat16),
                         dtypesIfCUDA=floating_types_and(torch.half)),

    ForeachUnaryFuncInfo('abs',
                         dtypes=all_types_and_complex_and(torch.bfloat16, torch.half, torch.bool),
                         dtypesIfCPU=all_types_and_complex_and(torch.bfloat16, torch.half),
                         dtypesIfCUDA=all_types_and_complex_and(torch.bfloat16, torch.half, torch.bool),
                         safe_casts_outputs=False)
]

def reference_sign(x):
    if x.dtype == np.bool_:
        # `np.sign` doesn't support `bool`.
        # >>> np.sign(True)
        # ufunc 'sign' did not contain a loop
        # with signature matching types dtype('bool') -> dtype('bool')
        return np.sign(x, dtype=np.uint8).astype(np.bool_)
    return np.sign(x)


def reference_sgn(x):
    # NumPy doesn't have an equivalent to `torch.sgn` when the dtype is complex.
    # For complex inputs, `np.sign` returns sign(x.real) + 0j if x.real != 0 else sign(x.imag) + 0j.
    # while `torch.sgn` returns, 0 if abs(input) == 0 else input/abs(input)
    if x.dtype not in [np.complex64, np.complex128]:
        return reference_sign(x)

    out = (x / np.abs(x))
    if out.ndim == 0:
        # Handle x == 0 case
        if (x == 0):
            # Can't assign to np.complex object
            # So make a new one.
            return np.array(complex(0, 0), dtype=x.dtype)
        return out

    # Handle x == 0 case
    mask = (x == 0)
    out[mask] = complex(0, 0)
    return out


def reference_sigmoid(x):
    # 'scipy.special.expit' not supported for the input types
    if x.dtype in [np.complex64, np.complex128]:
        return (1 / (1 + np.exp(-x)))
    return scipy.special.expit(x)


def reference_lgamma(x):
    # scipy.special.gammaln returns `-inf` when input is `-inf`.
    # While Pytorch, C and C++, all return `inf` when input is `-inf`.
    # Reference:
    # https://en.cppreference.com/w/cpp/numeric/math/lgamma
    # https://en.cppreference.com/w/c/numeric/math/lgamma

    # To handle the above discrepancy,
    # we replace -inf with inf so values
    # that were originally -inf map to inf as expected
    if x.dtype.kind == 'f':
        x = np.where(x == float('-inf'), np.array(float('inf'), dtype=x.dtype), x)

    out = scipy.special.gammaln(x)

    if x.dtype == np.float16:
        # `scipy.special.gammaln` returns output of float32 when input is float16,
        # while `torch.lgamma` preserves `float16`. But due to smaller range of float16,
        # Pytorch version outputs `inf` while SciPy returns finite values.
        out = out.astype(np.float16)

    return out


def gradcheck_wrapper_hermitian_input(op, input, *args, **kwargs):
    """Gradcheck wrapper for functions that take Hermitian matrices as input.

    They require a modified function because the finite-difference algorithm
    for calculating derivatives does not preserve the Hermitian property of the input.
    """
    return op(input + input.conj().transpose(-2, -1), *args, **kwargs)


def gradcheck_wrapper_triangular_input(op, input, *args, upper=False, **kwargs):
    """Gradcheck wrpper for functions that take lower or upper triangular matrices as input.

    They require a modified function because the finite-difference algorithm
    for calculating derivatives does not preserve the triangular property of the input.
    """
    return op(input.triu() if upper else input.tril(), upper)


# Operator database (sorted alphabetically)
op_db: List[OpInfo] = [
    UnaryUfuncInfo('abs',
                   aliases=('absolute', ),
                   ref=np.abs,
                   dtypes=all_types_and_complex_and(torch.half, torch.bfloat16),
                   dtypesIfCPU=all_types_and_complex_and(torch.half, torch.bfloat16),
                   dtypesIfCUDA=all_types_and_complex_and(torch.bool, torch.half, torch.bfloat16),
                   skips=(
                       SkipInfo('TestUnaryUfuncs', 'test_reference_numerics_extremal',
                                device_type='cpu', dtypes=[torch.cfloat, torch.cdouble]),
                       SkipInfo('TestUnaryUfuncs', 'test_reference_numerics_hard',
                                device_type='cpu', dtypes=[torch.cfloat]),
                       # Reference: https://github.com/pytorch/pytorch/issues/49224
                       SkipInfo('TestUnaryUfuncs', 'test_reference_numerics_normal',
                                dtypes=[torch.int8], active_if=TEST_WITH_ASAN),
                       # TODO: Fix test_out_arg_all_dtypes as torch.empty_like(expected_output) where expected_output=op(input)
                       # We can break the logic of the loop over all possible types but it is OK.
                       # https://github.com/pytorch/pytorch/blob/master/test/test_unary_ufuncs.py#L440-L449
                       SkipInfo('TestUnaryUfuncs', 'test_out_arg_all_dtypes',
                                dtypes=[torch.cfloat, torch.cdouble]),
                   ),
                   supports_inplace_autograd=False,
                   assert_autodiffed=True),
    # NOTE: CPU complex acos produces incorrect outputs (https://github.com/pytorch/pytorch/issues/42952)
    UnaryUfuncInfo('acos',
                   aliases=('arccos', ),
                   ref=np.arccos,
                   domain=(-1, 1),
                   handles_complex_extremals=False,
                   dtypes=all_types_and_complex_and(torch.bool),
                   dtypesIfCPU=all_types_and_complex_and(torch.bool, torch.bfloat16),
                   dtypesIfCUDA=all_types_and_complex_and(torch.bool, torch.half),
                   assert_autodiffed=True,
                   decorators=(precisionOverride({torch.float16: 1e-2,
                                                  torch.bfloat16: 1e-1,
                                                  torch.complex64: 1e-2}),),
                   safe_casts_outputs=True,
                   skips=(
                       # "rsqrt_cpu" not implemented for 'BFloat16'
                       SkipInfo('TestOpInfo', 'test_supported_backward', dtypes=(torch.bfloat16,)),
                       SkipInfo('TestUnaryUfuncs', 'test_reference_numerics_hard',
                                device_type='cpu', dtypes=[torch.cfloat, torch.cdouble]),
                       SkipInfo('TestGradients', 'test_fn_grad',
                                dtypes=[torch.cdouble], active_if=IS_WINDOWS),
                       SkipInfo('TestGradients', 'test_method_grad',
                                dtypes=[torch.cdouble], active_if=IS_WINDOWS),
                       SkipInfo('TestGradients', 'test_inplace_grad',
                                dtypes=[torch.cdouble], active_if=IS_WINDOWS),
                   )),
    # NOTE: the derivative for inplace acosh is not implemented
    UnaryUfuncInfo('acosh',
                   aliases=('arccosh', ),
                   ref=np.arccosh,
                   domain=(1, float('inf')),
                   dtypes=all_types_and_complex_and(torch.bool),
                   dtypesIfCPU=all_types_and_complex_and(torch.bool),
                   dtypesIfCUDA=all_types_and_complex_and(torch.bool, torch.half, torch.bfloat16),
                   safe_casts_outputs=True,
                   decorators=(precisionOverride({torch.bfloat16: 5e-2}),),
                   supports_inplace_autograd=False,
                   skips=(
                       # "rsqrt_cuda" not implemented for 'BFloat16'
                       SkipInfo('TestOpInfo', 'test_supported_backward', dtypes=(torch.bfloat16,)),
                       SkipInfo('TestUnaryUfuncs', 'test_reference_numerics_extremal',
                                device_type='cpu', dtypes=[torch.cfloat, torch.cdouble]),
                       SkipInfo('TestUnaryUfuncs', 'test_reference_numerics_hard',
                                device_type='cpu', dtypes=[torch.cfloat, torch.cdouble]),
                       SkipInfo('TestUnaryUfuncs', 'test_reference_numerics_extremal',
                                device_type='cuda', dtypes=[torch.cdouble],
                                active_if=IS_WINDOWS),
                       SkipInfo('TestUnaryUfuncs', 'test_reference_numerics_hard',
                                device_type='cuda', dtypes=[torch.cdouble],
                                active_if=IS_WINDOWS),
                       SkipInfo('TestUnaryUfuncs', 'test_reference_numerics_normal',
                                device_type='cuda', dtypes=[torch.cdouble],
                                active_if=IS_WINDOWS),
                       # Reference: https://github.com/pytorch/pytorch/issues/50692
                       SkipInfo('TestGradients', 'test_fn_grad',
                                device_type='cuda', dtypes=[torch.cdouble], active_if=IS_WINDOWS),
                       SkipInfo('TestGradients', 'test_method_grad',
                                device_type='cuda', dtypes=[torch.cdouble], active_if=IS_WINDOWS),
                   )),
    OpInfo('addmm',
           dtypes=floating_types(),
           dtypesIfCPU=all_types_and_complex_and(torch.float16, torch.bfloat16),
           # BFloat16 support on CUDA requires CUDA 11 and SM53
           dtypesIfCUDA=floating_types_and(torch.float16, torch.complex64, torch.complex128,
                                           *[torch.bfloat16] if CUDA11OrLater else []),
           dtypesIfROCM=floating_types_and(torch.half),
           assert_autodiffed=True,
           autodiff_nonfusible_nodes=['aten::add', 'aten::mm'],
           skips=(
               # Skips unsupported bfloat16 check because above support check
               #   doesn't work on all platforms
               SkipInfo('TestOpInfo', 'test_unsupported_dtypes', dtypes=(torch.bfloat16,)),
               # TODO: remove redundant method_tests() entries
               SkipInfo('TestOpInfo', 'test_duplicate_method_tests'),
               # addmm does not correctly warn when resizing out= inputs
               SkipInfo('TestCommon', 'test_out')),
           sample_inputs_func=sample_inputs_addmm,
           gradcheck_nondet_tol=1e-12),
    OpInfo('addr',
           dtypes=all_types_and_complex_and(torch.bool, torch.bfloat16, torch.float16),
           # Reference: https://github.com/pytorch/pytorch/issues/50747
           supports_inplace_autograd=False,
           skips=(
               # "addmv_impl_cpu" not implemented for 'Half'
               # at::cuda::blas::gemv: not implemented for N3c108BFloat16E
               SkipInfo('TestOpInfo', 'test_supported_backward', dtypes=(torch.float16, torch.bfloat16)),
               # Reference: https://github.com/pytorch/pytorch/issues/50747
               SkipInfo('TestCommon', 'test_variant_consistency_eager',
                        dtypes=all_types_and_complex_and(torch.bool, torch.bfloat16, torch.float16)),),
           sample_inputs_func=sample_inputs_addr,
           gradcheck_nondet_tol=1e-12),
    OpInfo('amax',
           dtypes=all_types_and(torch.float16, torch.bfloat16, torch.bool),
           sample_inputs_func=sample_inputs_amax_amin,
           skips=(
               # amax does not correctly warn when resizing out= inputs
               SkipInfo('TestCommon', 'test_out'),)),
    OpInfo('amin',
           dtypes=all_types_and(torch.float16, torch.bfloat16, torch.bool),
           sample_inputs_func=sample_inputs_amax_amin,
           skips=(
               # amin does not correctly warn when resizing out= inputs
               SkipInfo('TestCommon', 'test_out'),)),
    OpInfo('argmax',
           dtypes=all_types_and(torch.float16, torch.bfloat16),
           supports_autograd=False,
           sample_inputs_func=sample_inputs_argmax_argmin,
           skips=(
               # argmax does not correctly warn when resizing out= inputs
               SkipInfo('TestCommon', 'test_out'),)),
    OpInfo('argmin',
           dtypes=all_types_and(torch.float16, torch.bfloat16),
           supports_autograd=False,
           sample_inputs_func=sample_inputs_argmax_argmin,
           skips=(
               # argmin does not correctly warn when resizing out= inputs
               SkipInfo('TestCommon', 'test_out'),)),
    UnaryUfuncInfo('asin',
                   aliases=('arcsin', ),
                   ref=np.arcsin,
                   domain=(-1, 1),
                   supports_sparse=True,
                   decorators=(precisionOverride({torch.bfloat16: 1e-2}),),
                   safe_casts_outputs=True,
                   dtypes=all_types_and_complex_and(torch.bool),
                   dtypesIfCPU=all_types_and_complex_and(torch.bool, torch.bfloat16),
                   dtypesIfCUDA=all_types_and_complex_and(torch.bool, torch.half),
                   assert_autodiffed=True,
                   skips=(
                       # "rsqrt_cpu" not implemented for 'BFloat16'
                       SkipInfo('TestOpInfo', 'test_supported_backward', dtypes=(torch.bfloat16,)),
                       SkipInfo('TestUnaryUfuncs', 'test_reference_numerics_extremal',
                                device_type='cpu', dtypes=[torch.cfloat, torch.cdouble]),
                       SkipInfo('TestUnaryUfuncs', 'test_reference_numerics_hard',
                                device_type='cpu', dtypes=[torch.cfloat, torch.cdouble]),
                       SkipInfo('TestUnaryUfuncs', 'test_reference_numerics_extremal',
                                device_type='cuda', dtypes=[torch.cdouble],
                                active_if=IS_WINDOWS),
                       SkipInfo('TestUnaryUfuncs', 'test_reference_numerics_hard',
                                device_type='cuda', dtypes=[torch.cdouble],
                                active_if=IS_WINDOWS)
                   )),
    # NOTE: derivative for inplace asinh is not implemented
    UnaryUfuncInfo('asinh',
                   aliases=('arcsinh', ),
                   ref=np.arcsinh,
                   dtypes=all_types_and_complex_and(torch.bool),
                   dtypesIfCPU=all_types_and_complex_and(torch.bool),
                   dtypesIfCUDA=all_types_and_complex_and(torch.bool, torch.half, torch.bfloat16),
                   safe_casts_outputs=True,
                   decorators=(precisionOverride({torch.bfloat16: 5e-2}),),
                   supports_inplace_autograd=False,
                   skips=(
                       # "rsqrt_cuda" not implemented for 'BFloat16'
                       SkipInfo('TestOpInfo', 'test_supported_backward', dtypes=(torch.bfloat16,)),
                       SkipInfo('TestUnaryUfuncs', 'test_reference_numerics_extremal',
                                device_type='cpu', dtypes=[torch.cfloat, torch.cdouble]),
                       SkipInfo('TestUnaryUfuncs', 'test_reference_numerics_hard',
                                device_type='cpu', dtypes=[torch.cfloat, torch.cdouble]),
                       SkipInfo('TestUnaryUfuncs', 'test_reference_numerics_normal',
                                device_type='cpu', dtypes=[torch.cfloat, torch.cdouble]),
                       SkipInfo('TestUnaryUfuncs', 'test_reference_numerics_extremal',
                                device_type='cuda', dtypes=[torch.cdouble],
                                active_if=IS_WINDOWS),
                       SkipInfo('TestUnaryUfuncs', 'test_reference_numerics_hard',
                                device_type='cuda', dtypes=[torch.cdouble],
                                active_if=IS_WINDOWS),
                   )),
    UnaryUfuncInfo('atan',
                   aliases=('arctan', ),
                   ref=np.arctan,
                   dtypes=all_types_and_complex_and(torch.bool),
                   dtypesIfCPU=all_types_and_complex_and(torch.bool, torch.bfloat16),
                   dtypesIfCUDA=all_types_and_complex_and(torch.bool, torch.half),
                   assert_autodiffed=True,
                   decorators=(precisionOverride({torch.bfloat16: 1e-2}),),
                   safe_casts_outputs=True,
                   skips=(
                       SkipInfo('TestUnaryUfuncs', 'test_reference_numerics_extremal',
                                device_type='cpu', dtypes=[torch.cfloat, torch.cdouble]),
                       SkipInfo('TestUnaryUfuncs', 'test_reference_numerics_hard',
                                device_type='cpu', dtypes=[torch.cfloat, torch.cdouble]),
                       SkipInfo('TestUnaryUfuncs', 'test_reference_numerics_normal',
                                device_type='cpu', dtypes=[torch.cfloat, torch.cdouble]),
                       SkipInfo('TestUnaryUfuncs', 'test_reference_numerics_extremal',
                                device_type='cuda', dtypes=[torch.cfloat, torch.cdouble],
                                active_if=IS_WINDOWS),
                       SkipInfo('TestUnaryUfuncs', 'test_reference_numerics_hard',
                                device_type='cuda', dtypes=[torch.cfloat, torch.cdouble],
                                active_if=IS_WINDOWS),
                       SkipInfo('TestUnaryUfuncs', 'test_reference_numerics_normal',
                                device_type='cuda', dtypes=[torch.cfloat, torch.cdouble],
                                active_if=IS_WINDOWS),
                   )),
    UnaryUfuncInfo('atanh',
                   aliases=('arctanh', ),
                   ref=np.arctanh,
                   domain=(-1, 1),
                   dtypes=all_types_and_complex_and(torch.bool),
                   dtypesIfCPU=all_types_and_complex_and(torch.bool),
                   dtypesIfCUDA=all_types_and_complex_and(torch.bool, torch.half, torch.bfloat16),
                   safe_casts_outputs=True,
                   decorators=(precisionOverride({torch.bfloat16: 1e-2}),),
                   supports_inplace_autograd=False,
                   skips=(
                       SkipInfo('TestUnaryUfuncs', 'test_reference_numerics_extremal',
                                device_type='cpu', dtypes=[torch.cfloat, torch.cdouble]),
                       SkipInfo('TestUnaryUfuncs', 'test_reference_numerics_normal',
                                device_type='cpu', dtypes=[torch.cfloat, torch.cdouble]),
                       SkipInfo('TestUnaryUfuncs', 'test_reference_numerics_extremal',
                                device_type='cuda', dtypes=[torch.cfloat, torch.cdouble],
                                active_if=IS_WINDOWS),
                       SkipInfo('TestUnaryUfuncs', 'test_reference_numerics_hard',
                                device_type='cuda', dtypes=[torch.cfloat],
                                active_if=IS_WINDOWS),
                   )),
    OpInfo('broadcast_to',
           dtypes=all_types_and_complex_and(torch.bool, torch.float16, torch.bfloat16),
           supports_out=False,
           sample_inputs_func=sample_inputs_broadcast_to),
    UnaryUfuncInfo('bitwise_not',
                   ref=np.bitwise_not,
                   dtypes=integral_types_and(torch.bool),
                   dtypesIfCPU=None,
                   dtypesIfCUDA=None,
                   dtypesIfROCM=None,
                   supports_autograd=False),
    UnaryUfuncInfo('ceil',
                   ref=np.ceil,
                   dtypes=floating_types_and(torch.half),
                   dtypesIfCPU=floating_types_and(torch.bfloat16),
                   dtypesIfCUDA=floating_types_and(torch.half),
                   assert_autodiffed=True),
    OpInfo('cholesky',
           dtypes=floating_and_complex_types(),
           check_batched_gradgrad=False,
           sample_inputs_func=sample_inputs_linalg_cholesky,
           gradcheck_wrapper=gradcheck_wrapper_hermitian_input,
           decorators=[skipCUDAIfNoMagma, skipCUDAIfRocm, skipCPUIfNoLapack],
           skips=(
               # cuda gradchecks are slow
               # see discussion https://github.com/pytorch/pytorch/pull/47761#issuecomment-747316775
               SkipInfo('TestGradients', 'test_fn_gradgrad', device_type='cuda'),)),
    OpInfo('cholesky_inverse',
           dtypes=floating_and_complex_types(),
           # TODO: RuntimeError: cholesky_inverse does not support automatic differentiation for outputs
           # with complex dtype.
           supports_complex_autograd=False,
           check_batched_gradgrad=False,
           sample_inputs_func=sample_inputs_linalg_cholesky_inverse,
           gradcheck_wrapper=gradcheck_wrapper_triangular_input,
           decorators=[skipCUDAIfNoMagma, skipCPUIfNoLapack],
           skips=(
               # cholesky_inverse does not correctly warn when resizing out= inputs
               SkipInfo('TestCommon', 'test_out'),)),
    UnaryUfuncInfo('clamp',
                   aliases=('clip', ),
                   decorators=(precisionOverride({torch.bfloat16: 7e-2, torch.float16: 1e-2}),),
                   ref=np.clip,
                   dtypes=all_types_and(torch.half, torch.bfloat16),
                   dtypesIfCPU=all_types_and(torch.bfloat16),
                   dtypesIfCUDA=all_types_and(torch.half, torch.bfloat16),
                   assert_autodiffed=True,
                   skips=(
                       # Reference: https://github.com/pytorch/pytorch/issues/54841
                       SkipInfo('TestUnaryUfuncs', 'test_reference_numerics_extremal',
                                device_type='cpu', dtypes=[torch.bfloat16]),
                   ),
                   sample_kwargs=sample_kwargs_clamp,
                   sample_inputs_func=sample_inputs_clamp),
    UnaryUfuncInfo('conj',
                   ref=np.conj,
                   dtypes=all_types_and_complex_and(torch.bool,
                                                    torch.bfloat16, torch.half),
                   dtypesIfCPU=None,
                   dtypesIfCUDA=None,
                   dtypesIfROCM=None,
                   skips=(
                       # File "test_unary_ufuncs.py", line 289, in test_reference_numerics
                       #  if not torch.can_cast(numpy_to_torch_dtype_dict[expected.dtype.type], dtype):
                       # KeyError: <class 'numpy.intc'>
                       # Following error in Windows CI
                       SkipInfo('TestUnaryUfuncs', 'test_reference_numerics_normal',
                                dtypes=[torch.int],
                                active_if=IS_WINDOWS),
                       SkipInfo('TestUnaryUfuncs', 'test_reference_numerics_hard',
                                dtypes=[torch.int],
                                active_if=IS_WINDOWS),
                   )),
    OpInfo('copysign',
           dtypes=all_types_and(torch.bool, torch.half, torch.bfloat16),
           sample_inputs_func=sample_inputs_copysign,
           supports_inplace_autograd=False,
           ),
    UnaryUfuncInfo('cos',
                   ref=np.cos,
                   dtypes=all_types_and_complex_and(torch.bool, torch.bfloat16),
                   dtypesIfCPU=all_types_and_complex_and(torch.bool, torch.bfloat16),
                   dtypesIfCUDA=all_types_and_complex_and(torch.bool, torch.half, torch.bfloat16),
                   assert_autodiffed=True,
                   handles_large_floats=False,
                   safe_casts_outputs=True,
                   decorators=(precisionOverride({torch.bfloat16: 1e-2}),),
                   skips=(
                       # "sin_cuda" not implemented for 'BFloat16'
                       SkipInfo('TestOpInfo', 'test_supported_backward', dtypes=(torch.bfloat16,)),
                       SkipInfo('TestUnaryUfuncs', 'test_reference_numerics_extremal',
                                dtypes=[torch.cfloat, torch.cdouble], active_if=IS_WINDOWS),
                       SkipInfo('TestUnaryUfuncs', 'test_reference_numerics_extremal', device_type='cpu',
                                dtypes=[torch.cfloat, torch.cdouble], active_if=IS_MACOS),
                   )),
    UnaryUfuncInfo('cosh',
                   ref=np_unary_ufunc_integer_promotion_wrapper(np.cosh),
                   dtypesIfCPU=all_types_and_complex_and(torch.bool),
                   dtypesIfCUDA=all_types_and_complex_and(torch.bool, torch.half),
                   safe_casts_outputs=True,
                   assert_autodiffed=True,
                   skips=(
                       # Reference: https://github.com/pytorch/pytorch/issues/48641
                       SkipInfo('TestUnaryUfuncs', 'test_reference_numerics_hard',
                                device_type='cpu', dtypes=[torch.int8]),
                       SkipInfo('TestUnaryUfuncs', 'test_reference_numerics_extremal',
                                dtypes=[torch.cfloat, torch.cdouble], active_if=IS_WINDOWS),
                       SkipInfo('TestUnaryUfuncs', 'test_reference_numerics_hard',
                                dtypes=[torch.cfloat, torch.cdouble], active_if=IS_WINDOWS),
                       SkipInfo('TestUnaryUfuncs', 'test_reference_numerics_extremal', device_type='cpu',
                                dtypes=[torch.cfloat, torch.cdouble], active_if=IS_MACOS),
                       SkipInfo('TestUnaryUfuncs', 'test_reference_numerics_hard', device_type='cpu',
                                dtypes=[torch.cfloat, torch.cdouble], active_if=IS_MACOS),
                   )),
    OpInfo('cumsum',
           dtypesIfCPU=all_types_and_complex_and(torch.bool),
           dtypesIfCUDA=all_types_and_complex_and(torch.bool, torch.half),
           skips=(
               # "cumsum_out_{cpu,cuda}" not implemented for 'Bool'
               SkipInfo('TestOpInfo', 'test_supported_dtypes',
                        dtypes=(torch.bool,)),
               # cumsum does not correctly warn when resizing out= inputs
               SkipInfo('TestCommon', 'test_out'),
           ),
           sample_inputs_func=sample_inputs_cumulative_ops),
    OpInfo('cumprod',
           dtypes=all_types_and_complex_and(torch.bool),
           dtypesIfCUDA=all_types_and_complex_and(torch.bool, torch.float16),
           skips=(
               # "cumprod_out_{cpu, cuda}" not implemented for 'Bool'
               SkipInfo('TestOpInfo', 'test_supported_dtypes',
                        dtypes=(torch.bool,)),
               # cumprod does not correctly warn when resizing out= inputs
               SkipInfo('TestCommon', 'test_out',
                        dtypes=[torch.float32]),
           ),
           sample_inputs_func=sample_inputs_cumprod),
    OpInfo('cummax',
           dtypesIfCPU=all_types_and(torch.bool),
           dtypesIfCUDA=all_types_and(torch.bool, torch.half),
           sample_inputs_func=partial(sample_inputs_cumulative_ops, supports_dtype_kwargs=False),
           gradcheck_nondet_tol=1e-12),
    OpInfo('cummin',
           dtypesIfCPU=all_types_and(torch.bool),
           dtypesIfCUDA=all_types_and(torch.bool, torch.half),
           sample_inputs_func=partial(sample_inputs_cumulative_ops, supports_dtype_kwargs=False),
           gradcheck_nondet_tol=1e-12),
    UnaryUfuncInfo('deg2rad',
                   ref=np.radians,
                   decorators=(precisionOverride({torch.bfloat16: 7e-1,
                                                  torch.float16: 7e-1}),),
                   dtypes=all_types_and(torch.bool, torch.half, torch.bfloat16),
                   dtypesIfCPU=all_types_and(torch.bool, torch.half, torch.bfloat16),
                   dtypesIfCUDA=all_types_and(torch.bool, torch.half, torch.bfloat16),
                   skips=(
                       # Reference: https://github.com/pytorch/pytorch/pull/51283#issuecomment-770614273
                       SkipInfo('TestUnaryUfuncs', 'test_reference_numerics_hard',
                                dtypes=[torch.bfloat16]),
                   ),
                   safe_casts_outputs=True),
    OpInfo('diff',
           op=torch.diff,
           dtypes=all_types_and_complex_and(torch.bool, torch.float16, torch.bfloat16),
           sample_inputs_func=sample_inputs_diff),
    OpInfo('div',
           variant_test_name='no_rounding_mode',
           dtypes=all_types_and_complex_and(torch.bool, torch.half, torch.bfloat16),
           sample_inputs_func=sample_inputs_div,
           skips=(SkipInfo('TestOpInfo', 'test_duplicate_method_tests'),),
           assert_autodiffed=True),
    OpInfo('div',
           variant_test_name='true_rounding',
           dtypes=all_types_and_complex_and(torch.bool, torch.half, torch.bfloat16),
           sample_inputs_func=partial(sample_inputs_div, rounding_mode='true'),
           skips=(SkipInfo('TestOpInfo', 'test_duplicate_method_tests'),),
           assert_autodiffed=True),
    OpInfo('div',
           variant_test_name='trunc_rounding',
           dtypes=all_types_and(torch.half, torch.bfloat16),
           sample_inputs_func=partial(sample_inputs_div, rounding_mode='trunc'),
           skips=(SkipInfo('TestOpInfo', 'test_duplicate_method_tests'),),
           assert_autodiffed=True),
    OpInfo('div',
           variant_test_name='floor_rounding',
           dtypes=all_types_and(torch.half, torch.bfloat16),
           sample_inputs_func=partial(sample_inputs_div, rounding_mode='floor'),
           skips=(SkipInfo('TestOpInfo', 'test_duplicate_method_tests'),),
           assert_autodiffed=True),
    UnaryUfuncInfo('exp',
                   ref=np_unary_ufunc_integer_promotion_wrapper(np.exp),
                   dtypes=all_types_and_complex_and(torch.bool, torch.half),
                   dtypesIfCPU=all_types_and_complex_and(torch.bool, torch.bfloat16),
                   dtypesIfCUDA=all_types_and_complex_and(torch.bool, torch.half, torch.bfloat16),
                   skips=(
                       # Reference: https://github.com/pytorch/pytorch/pull/50093#pullrequestreview-561791547
                       SkipInfo('TestUnaryUfuncs', 'test_reference_numerics_extremal', dtypes=[torch.bfloat16]),
                       SkipInfo('TestUnaryUfuncs', 'test_reference_numerics_hard', dtypes=[torch.bfloat16]),
                       SkipInfo('TestUnaryUfuncs', 'test_reference_numerics_normal', dtypes=[torch.bfloat16]),
                       # Reference: https://github.com/pytorch/pytorch/issues/48010
                       SkipInfo('TestUnaryUfuncs', 'test_reference_numerics_extremal',
                                device_type='cpu', dtypes=[torch.cfloat, torch.cdouble]),
                       SkipInfo('TestUnaryUfuncs', 'test_reference_numerics_hard',
                                device_type='cpu', dtypes=[torch.cfloat, torch.cdouble]),
                   ),
                   assert_autodiffed=True,
                   safe_casts_outputs=True),
    OpInfo('diag',
           dtypes=all_types_and_complex_and(torch.bool),
           dtypesIfCPU=all_types_and_complex_and(torch.bool),
           dtypesIfCUDA=all_types_and_complex_and(torch.bool, torch.half),
           sample_inputs_func=sample_inputs_diag,
           skips=(
               # diag does not correctly warn when resizing out= inputs
               SkipInfo('TestCommon', 'test_out'),)),
    UnaryUfuncInfo('frac',
                   ref=lambda x: np.modf(x)[0],
                   dtypes=floating_types_and(torch.bfloat16, torch.float16),
                   dtypesIfCPU=floating_types_and(torch.bfloat16, torch.float16),
                   dtypesIfCUDA=floating_types_and(torch.float16),
                   assert_autodiffed=True,
                   # Reference for disabling extremals
                   # https://github.com/pytorch/pytorch/issues/51948
                   handles_extremals=False),
    SpectralFuncInfo('fft.fft',
                     aten_name='fft_fft',
                     ref=np.fft.fft,
                     ndimensional=False,
                     dtypes=all_types_and_complex_and(torch.bool),
                     default_test_dtypes=floating_and_complex_types()),
    SpectralFuncInfo('fft.fftn',
                     aten_name='fft_fftn',
                     ref=np.fft.fftn,
                     ndimensional=True,
                     dtypes=all_types_and_complex_and(torch.bool),
                     default_test_dtypes=floating_and_complex_types(),
                     decorators=[precisionOverride(
                         {torch.float: 1e-4, torch.cfloat: 1e-4})],),
    SpectralFuncInfo('fft.hfft',
                     aten_name='fft_hfft',
                     ref=np.fft.hfft,
                     ndimensional=False,
                     dtypes=all_types_and_complex_and(torch.bool),
                     default_test_dtypes=floating_and_complex_types(),
                     check_batched_gradgrad=False),
    SpectralFuncInfo('fft.rfft',
                     aten_name='fft_rfft',
                     ref=np.fft.rfft,
                     ndimensional=False,
                     dtypes=all_types_and(torch.bool),
                     default_test_dtypes=floating_and_complex_types(),
                     check_batched_grad=False,
                     check_batched_gradgrad=False),
    SpectralFuncInfo('fft.rfftn',
                     aten_name='fft_rfftn',
                     ref=np.fft.rfftn,
                     ndimensional=True,
                     dtypes=all_types_and(torch.bool),
                     default_test_dtypes=floating_and_complex_types(),
                     check_batched_grad=False,
                     check_batched_gradgrad=False,
                     decorators=[precisionOverride({torch.float: 1e-4})],),
    SpectralFuncInfo('fft.ifft',
                     aten_name='fft_ifft',
                     ref=np.fft.ifft,
                     ndimensional=False,
                     dtypes=all_types_and_complex_and(torch.bool),
                     default_test_dtypes=floating_and_complex_types()),
    SpectralFuncInfo('fft.ifftn',
                     aten_name='fft_ifftn',
                     ref=np.fft.ifftn,
                     ndimensional=True,
                     dtypes=all_types_and_complex_and(torch.bool),
                     default_test_dtypes=floating_and_complex_types()),
    SpectralFuncInfo('fft.ihfft',
                     aten_name='fft_ihfft',
                     ref=np.fft.ihfft,
                     ndimensional=False,
                     dtypes=all_types_and(torch.bool),
                     default_test_dtypes=floating_types(),
                     check_batched_grad=False),
    SpectralFuncInfo('fft.irfft',
                     aten_name='fft_irfft',
                     ref=np.fft.irfft,
                     ndimensional=False,
                     dtypes=all_types_and_complex_and(torch.bool),
                     default_test_dtypes=floating_and_complex_types(),
                     check_batched_gradgrad=False),
    SpectralFuncInfo('fft.irfftn',
                     aten_name='fft_irfftn',
                     ref=np.fft.irfftn,
                     ndimensional=True,
                     dtypes=all_types_and_complex_and(torch.bool),
                     default_test_dtypes=floating_and_complex_types(),
                     check_batched_gradgrad=False),
    UnaryUfuncInfo('floor',
                   ref=np.floor,
                   dtypes=floating_types_and(torch.half),
                   dtypesIfCPU=floating_types_and(torch.bfloat16),
                   dtypesIfCUDA=floating_types_and(torch.half),
                   assert_autodiffed=True),
    OpInfo('flip',
           op=torch.flip,
           dtypes=all_types_and_complex_and(torch.bool, torch.half, torch.bfloat16),
           sample_inputs_func=sample_inputs_flip,
           supports_out=False),
    OpInfo('fliplr',
           op=torch.fliplr,
           dtypes=all_types_and_complex_and(torch.bool, torch.half, torch.bfloat16),
           sample_inputs_func=sample_inputs_fliplr_flipud,
           supports_out=False),
    OpInfo('flipud',
           op=torch.flipud,
           dtypes=all_types_and_complex_and(torch.bool, torch.half, torch.bfloat16),
           sample_inputs_func=sample_inputs_fliplr_flipud,
           supports_out=False),
    UnaryUfuncInfo('i0',
                   ref=np.i0,
                   decorators=(precisionOverride({torch.bfloat16: 3e-1,
                                                  torch.float16: 5e-1}),),
                   dtypes=floating_types_and(torch.bfloat16),
                   dtypesIfCPU=floating_types_and(torch.bfloat16),
                   dtypesIfCUDA=floating_types_and(torch.half, torch.bfloat16),
                   supports_autograd=False),
    OpInfo('floor_divide',
           dtypes=all_types_and(torch.half, torch.bfloat16),
           sample_inputs_func=sample_inputs_floor_divide,
           decorators=[_wrap_warn_once("floor_divide is deprecated, and will be removed")],
           skips=(
               # `test_duplicate_method_tests` doesn't raise any warning, as it doesn't actually
               # call the operator.
               SkipInfo('TestOpInfo', 'test_duplicate_method_tests'),),
           supports_autograd=False,
           ),
    UnaryUfuncInfo('frexp',
                   op=torch.frexp,
                   ref=np.frexp,
                   dtypesIfCPU=floating_types_and(torch.half),
                   dtypesIfCUDA=floating_types_and(torch.half),
                   # skip testing torch.frexp as it is not supported by ROCm platform yet
                   decorators=[skipCUDAIfRocm],
                   supports_out=False,
                   skips=(
                       # skips below tests as torch.frexp returns tuple-like (mantissa, exponent) as outputs,
                       # while theses tests currently requires output to a single tensor.
                       SkipInfo('TestUnaryUfuncs', 'test_batch_vs_slicing'),
                       SkipInfo('TestUnaryUfuncs', 'test_contig_vs_every_other'),
                       SkipInfo('TestUnaryUfuncs', 'test_contig_vs_transposed'),
                       SkipInfo('TestUnaryUfuncs', 'test_non_contig_expand'),
                       SkipInfo('TestUnaryUfuncs', 'test_variant_consistency'),

                       # skips test_reference_numerics due to error in Windows CI.
                       # The np.frexp returns exponent as np.intc dtype on Windows platform,
                       # and np.intc does not have the correspond torch dtype
                       SkipInfo('TestUnaryUfuncs', 'test_reference_numerics_normal',
                                active_if=IS_WINDOWS),
                       SkipInfo('TestUnaryUfuncs', 'test_reference_numerics_hard',
                                active_if=IS_WINDOWS),
                       SkipInfo('TestUnaryUfuncs', 'test_reference_numerics_extremal',
                                active_if=IS_WINDOWS),
                   )),
    OpInfo('linalg.householder_product',
           aten_name='linalg_householder_product',
           op=torch.linalg.householder_product,
           aliases=('orgqr', ),
           dtypes=floating_and_complex_types(),
           # TODO: backward uses in-place operations that vmap doesn't like
           check_batched_grad=False,
           check_batched_gradgrad=False,
           gradcheck_nondet_tol=1e-12,
           sample_inputs_func=sample_inputs_householder_product,
           decorators=[skipCUDAIfNoCusolver, skipCUDAIfRocm, skipCPUIfNoLapack,
                       # gradgrad checks are slow
                       DecorateInfo(slowTest, 'TestGradients', 'test_fn_gradgrad'), ]),

    OpInfo('inverse',
           op=torch.inverse,
           dtypes=floating_and_complex_types(),
           check_batched_gradgrad=False,
           gradcheck_nondet_tol=1e-12,
           sample_inputs_func=sample_inputs_linalg_invertible,
           decorators=[skipCUDAIfNoMagmaAndNoCusolver, skipCUDAIfRocm, skipCPUIfNoLapack],
           skips=(
               # cuda gradchecks are slow
               # see discussion https://github.com/pytorch/pytorch/pull/47761#issuecomment-747316775
               SkipInfo('TestGradients', 'test_fn_gradgrad', device_type='cuda'),)),
    OpInfo('linalg.cholesky',
           aten_name='linalg_cholesky',
           dtypes=floating_and_complex_types(),
           # TODO: RuntimeError: While computing batched gradients,
           # got: vmap: Calling Tensor.as_strided is not supported
           # unless the batch dims being vmapped over are at the front of the tensor (in memory layout).
           check_batched_gradgrad=False,
           sample_inputs_func=sample_inputs_linalg_cholesky,
           gradcheck_wrapper=gradcheck_wrapper_hermitian_input,
           decorators=[skipCUDAIfNoMagma, skipCUDAIfRocm, skipCPUIfNoLapack],
           skips=(
               # cuda gradchecks are slow
               # see discussion https://github.com/pytorch/pytorch/pull/47761#issuecomment-747316775
               SkipInfo('TestGradients', 'test_fn_gradgrad', device_type='cuda'),)
           ),
    OpInfo('linalg.eigh',
           aten_name='linalg_eigh',
           dtypes=floating_and_complex_types(),
           check_batched_gradgrad=False,
           sample_inputs_func=sample_inputs_linalg_eigh,
           gradcheck_wrapper=gradcheck_wrapper_hermitian_input,
           decorators=[skipCUDAIfNoMagma, skipCUDAIfRocm, skipCPUIfNoLapack],
           skips=(
               # cuda gradchecks are slow
               # see discussion https://github.com/pytorch/pytorch/pull/47761#issuecomment-747316775
               SkipInfo('TestGradients', 'test_fn_gradgrad', device_type='cuda'),)
           ),
    OpInfo('linalg.lstsq',
           aten_name='linalg_lstsq',
           op=torch.linalg.lstsq,
           dtypes=floating_and_complex_types(),
           supports_out=False,
           sample_inputs_func=sample_inputs_linalg_lstsq,
           check_batched_grad=False,
           check_batched_gradgrad=False,
           decorators=[skipCUDAIfNoMagma, skipCPUIfNoLapack],
           skips=(
               # skip because `linalg_lstsq` is not differentiable
               SkipInfo('TestGradients', 'test_fn_grad'),
               SkipInfo('TestCommon', 'test_variant_consistency_jit'),
           )),
    OpInfo('linalg.matrix_power',
           aliases=('matrix_power',),
           aten_name='linalg_matrix_power',
           dtypes=floating_and_complex_types(),
           supports_inplace_autograd=False,
           decorators=[skipCUDAIfNoMagmaAndNoCusolver, skipCPUIfNoLapack, skipCUDAIfRocm],
<<<<<<< HEAD
           sample_inputs_func=sample_inputs_linalg_matrix_power,
           gradcheck_nondet_tol=1e-12),
=======
           sample_inputs_func=sample_inputs_linalg_matrix_power,),
    OpInfo('linalg.multi_dot',
           # Need this lambda because gradcheck does not work with TensorList inputs
           aten_name='linalg_multi_dot',
           dtypes=floating_and_complex_types_and(torch.half),
           dtypesIfCPU=all_types_and_complex_and(torch.half, torch.bfloat16),
           dtypesIfCUDA=floating_and_complex_types_and(torch.half, *[torch.bfloat16] if CUDA11OrLater else []),
           supports_inplace_autograd=False,
           # Batched grad checks fail for empty input tensors (see https://github.com/pytorch/pytorch/issues/53407)
           check_batched_grad=False,
           check_batched_gradgrad=False,
           sample_inputs_func=sample_inputs_linalg_multi_dot,),
>>>>>>> 3a389b44
    OpInfo('linalg.norm',
           op=torch.linalg.norm,
           dtypes=floating_and_complex_types_and(torch.float16, torch.bfloat16),
           decorators=[skipCUDAIfNoMagma, skipCPUIfNoLapack],
           sample_inputs_func=sample_inputs_linalg_norm,
           aten_name='linalg_norm',
           skips=(
               # "pow" not implemented for 'BFloat16' or 'half'
               SkipInfo('TestOpInfo', 'test_supported_backward',
                        dtypes=(torch.bfloat16, torch.float16)),
               # linalg.norm does not correctly warn when resizing out= inputs
               SkipInfo('TestCommon', 'test_out'),
           )),
    OpInfo('linalg.qr',
           aten_name='linalg_qr',
           op=torch.linalg.qr,
           dtypes=floating_and_complex_types(),
           supports_inplace_autograd=False,
           sample_inputs_func=sample_inputs_linalg_qr,
           decorators=[skipCUDAIfNoMagma, skipCUDAIfRocm, skipCPUIfNoLapack],
           skips=(
               # cuda gradchecks are slow
               # see discussion https://github.com/pytorch/pytorch/pull/47761#issuecomment-747316775
               SkipInfo('TestGradients', 'test_fn_gradgrad', device_type='cuda'),)),
    OpInfo('linalg.slogdet',
           aten_name='linalg_slogdet',
           op=torch.linalg.slogdet,
           dtypes=floating_and_complex_types(),
           sample_inputs_func=sample_inputs_linalg_slogdet,
           decorators=[skipCUDAIfNoMagma, skipCUDAIfRocm, skipCPUIfNoLapack]),
    OpInfo('linalg.vector_norm',
           op=torch.linalg.vector_norm,
           dtypes=floating_and_complex_types_and(torch.float16, torch.bfloat16),
           decorators=[skipCUDAIfNoMagma, skipCPUIfNoLapack],
           sample_inputs_func=sample_inputs_linalg_vector_norm,
           aten_name='linalg_vector_norm',
           skips=(
               # "pow" not implemented for 'BFloat16' or 'half'
               SkipInfo('TestOpInfo', 'test_supported_backward',
                        dtypes=(torch.bfloat16, torch.float16)),
               # linalg.vector_norm does not correctly warn when resizing out= inputs
               SkipInfo('TestCommon', 'test_out'),
           )),
    UnaryUfuncInfo('log',
                   ref=np.log,
                   domain=(0, float('inf')),
                   dtypes=all_types_and_complex_and(torch.bool, torch.bfloat16),
                   dtypesIfCPU=all_types_and_complex_and(torch.bool, torch.bfloat16),
                   dtypesIfCUDA=all_types_and_complex_and(torch.bool, torch.half, torch.bfloat16),
                   assert_autodiffed=True,
                   safe_casts_outputs=True,
                   decorators=(precisionOverride({torch.bfloat16: 5e-2}),),
                   skips=(
                       SkipInfo('TestUnaryUfuncs', 'test_reference_numerics_extremal',
                                device_type='cpu', dtypes=[torch.cfloat, torch.cdouble],
                                active_if=IS_WINDOWS),
                   )),
    UnaryUfuncInfo('log10',
                   ref=np.log10,
                   domain=(0, float('inf')),
                   decorators=(precisionOverride({torch.bfloat16: 5e-2}),),
                   dtypes=all_types_and_complex_and(torch.bool, torch.bfloat16),
                   dtypesIfCPU=all_types_and_complex_and(torch.bool, torch.bfloat16),
                   assert_autodiffed=True,
                   dtypesIfCUDA=all_types_and_complex_and(torch.bool, torch.half, torch.bfloat16),
                   safe_casts_outputs=True,
                   skips=(
                       SkipInfo('TestUnaryUfuncs', 'test_reference_numerics_extremal',
                                device_type='cpu', dtypes=[torch.cfloat, torch.cdouble],
                                active_if=IS_WINDOWS),
                   )),
    UnaryUfuncInfo('log1p',
                   ref=np.log1p,
                   domain=(-1, float('inf')),
                   dtypesIfCPU=all_types_and(torch.bool, torch.bfloat16),
                   dtypesIfCUDA=all_types_and(torch.bool, torch.half, torch.bfloat16),
                   decorators=(precisionOverride({torch.bfloat16: 1e-1}),),
                   safe_casts_outputs=True,
                   assert_autodiffed=True),
    UnaryUfuncInfo('log2',
                   ref=np.log2,
                   domain=(0, float('inf')),
                   dtypes=all_types_and_complex_and(torch.bool, torch.bfloat16),
                   dtypesIfCPU=all_types_and_complex_and(torch.bool, torch.bfloat16),
                   dtypesIfCUDA=all_types_and_complex_and(torch.bool, torch.half, torch.bfloat16),
                   assert_autodiffed=True,
                   safe_casts_outputs=True,
                   decorators=(precisionOverride({torch.bfloat16: 1e-1}),),
                   skips=(
                       SkipInfo('TestUnaryUfuncs', 'test_reference_numerics_extremal',
                                dtypes=[torch.cfloat, torch.cdouble]),
                       SkipInfo('TestUnaryUfuncs', 'test_reference_numerics_normal',
                                dtypes=[torch.cfloat, torch.cdouble]),
                   )),
    UnaryUfuncInfo('logical_not',
                   ref=np.logical_not,
                   decorators=(precisionOverride({torch.bfloat16: 7e-1,
                                                  torch.float16: 5e-1}),),
                   dtypes=all_types_and_complex_and(torch.bool, torch.half, torch.bfloat16),
                   dtypesIfCPU=all_types_and_complex_and(torch.bool, torch.half, torch.bfloat16),
                   dtypesIfCUDA=all_types_and_complex_and(torch.bool, torch.half, torch.bfloat16),
                   safe_casts_outputs=True,
                   supports_autograd=False,
                   skips=(
                       # The function variant always returns BoolTensor
                       # while the inplace variant preserves the input dtype.
                       # >>> t = torch.randn(3)
                       # >>> torch.logical_not(t)
                       # tensor([False, False, False])
                       # >>> torch.logical_not(t).dtype
                       # torch.bool
                       # >>> t.logical_not_().dtype
                       # torch.float32
                       SkipInfo('TestUnaryUfuncs', 'test_variant_consistency',
                                dtypes=all_types_and_complex_and(torch.half, torch.bfloat16)),
                       SkipInfo('TestCommon', 'test_variant_consistency_eager',
                                dtypes=all_types_and_complex_and(torch.half, torch.bfloat16)),
                   )),
    OpInfo('lu',
           op=torch.lu,
           dtypes=floating_and_complex_types(),
           supports_inplace_autograd=False,
           check_batched_gradgrad=False,
           supports_out=False,
           sample_inputs_func=sample_inputs_lu,
           decorators=[skipCUDAIfNoMagmaAndNoCusolver, skipCUDAIfRocm, skipCPUIfNoLapack],
           skips=(
               # cuda gradchecks are slow
               # see discussion https://github.com/pytorch/pytorch/pull/47761#issuecomment-747316775
               SkipInfo('TestGradients', 'test_fn_gradgrad', device_type='cuda'),
               # we skip jit tests because lu_backward is impelemented as autograd.Function,
               # which does not support autograd with scripting
               SkipInfo('TestCommon', 'test_variant_consistency_jit'),
               # Skip operator schema test because this is a functional and not an operator
               SkipInfo('TestOperatorSignatures', 'test_get_torch_func_signature_exhaustive'),
           )),
    OpInfo('masked_fill',
           dtypes=all_types_and_complex_and(torch.bool, torch.half, torch.bfloat16),
           dtypesIfCPU=all_types_and_complex_and(torch.bool, torch.half, torch.bfloat16),
           dtypesIfCUDA=all_types_and_complex_and(torch.bool, torch.half, torch.bfloat16),
           sample_inputs_func=sample_inputs_masked_fill,
           skips=(
               SkipInfo('TestOpInfo', 'test_duplicate_method_tests'),
           ),
           supports_out=False),
    OpInfo('masked_scatter',
           dtypes=all_types_and_complex_and(torch.bool, torch.half, torch.bfloat16),
           dtypesIfCPU=all_types_and_complex_and(torch.bool, torch.half, torch.bfloat16),
           dtypesIfCUDA=all_types_and_complex_and(torch.bool, torch.half, torch.bfloat16),
           sample_inputs_func=sample_inputs_masked_scatter,
           skips=(
               SkipInfo('TestOpInfo', 'test_duplicate_method_tests'),
           ),
           supports_out=False),
    OpInfo('masked_select',
           dtypes=all_types_and_complex_and(torch.bool, torch.half, torch.bfloat16),
           dtypesIfCPU=all_types_and_complex_and(torch.bool, torch.half, torch.bfloat16),
           dtypesIfCUDA=all_types_and_complex_and(torch.bool, torch.half, torch.bfloat16),
           sample_inputs_func=sample_inputs_masked_select,
           supports_out=True,
           skips=(
               # masked_select does not correctly warn when resizing out= inputs
               SkipInfo('TestCommon', 'test_out'),
           )),
    OpInfo('max',
           op=torch.max,
           variant_test_name='binary',
           dtypes=all_types_and(torch.float16, torch.bfloat16, torch.bool),
           dtypesIfCPU=all_types_and(torch.float16, torch.bfloat16, torch.bool),
           dtypesIfCUDA=all_types_and(torch.float16, torch.bfloat16, torch.bool),
           sample_inputs_func=sample_inputs_max_min_binary,
           assert_autodiffed=True,),
    OpInfo('max',
           op=torch.max,
           variant_test_name='reduction_with_dim',
           dtypes=all_types_and(torch.float16, torch.bfloat16, torch.bool),
           dtypesIfCPU=all_types_and(torch.float16, torch.bfloat16, torch.bool),
           dtypesIfCUDA=all_types_and(torch.float16, torch.bfloat16, torch.bool),
           sample_inputs_func=sample_inputs_max_min_reduction_with_dim,
           skips=(
               # max does not correctly warn when resizing out= inputs
               SkipInfo('TestCommon', 'test_out'),)),
    OpInfo('max',
           op=torch.max,
           variant_test_name='reduction_no_dim',
           dtypes=all_types_and(torch.float16, torch.bfloat16, torch.bool),
           dtypesIfCPU=all_types_and(torch.float16, torch.bfloat16, torch.bool),
           dtypesIfCUDA=all_types_and(torch.float16, torch.bfloat16, torch.bool),
           supports_out=False,
           sample_inputs_func=sample_inputs_max_min_reduction_no_dim,),
    OpInfo('min',
           op=torch.min,
           variant_test_name='binary',
           dtypes=all_types_and(torch.float16, torch.bfloat16, torch.bool),
           dtypesIfCPU=all_types_and(torch.float16, torch.bfloat16, torch.bool),
           dtypesIfCUDA=all_types_and(torch.float16, torch.bfloat16, torch.bool),
           sample_inputs_func=sample_inputs_max_min_binary,
           assert_autodiffed=True,),
    OpInfo('min',
           op=torch.min,
           variant_test_name='reduction_with_dim',
           dtypes=all_types_and(torch.float16, torch.bfloat16, torch.bool),
           dtypesIfCPU=all_types_and(torch.float16, torch.bfloat16, torch.bool),
           dtypesIfCUDA=all_types_and(torch.float16, torch.bfloat16, torch.bool),
           sample_inputs_func=sample_inputs_max_min_reduction_with_dim,
           skips=(
               # min does not correctly warn when resizing out= inputs
               SkipInfo('TestCommon', 'test_out'),
           )),
    OpInfo('min',
           op=torch.min,
           variant_test_name='reduction_no_dim',
           dtypes=all_types_and(torch.float16, torch.bfloat16, torch.bool),
           dtypesIfCPU=all_types_and(torch.float16, torch.bfloat16, torch.bool),
           dtypesIfCUDA=all_types_and(torch.float16, torch.bfloat16, torch.bool),
           supports_out=False,
           sample_inputs_func=sample_inputs_max_min_reduction_no_dim,),
    OpInfo('mode',
           op=torch.mode,
           dtypes=all_types_and(torch.float16, torch.bfloat16, torch.bool),
           dtypesIfCPU=all_types_and(torch.float16, torch.bfloat16, torch.bool),
           dtypesIfCUDA=all_types_and(torch.float16, torch.bfloat16, torch.bool),
           sample_inputs_func=sample_inputs_mode,),
    UnaryUfuncInfo('neg',
                   aliases=('negative', ),
                   ref=np.negative,
                   dtypes=all_types_and_complex_and(torch.half, torch.bfloat16),
                   dtypesIfCPU=all_types_and_complex_and(torch.half, torch.bfloat16),
                   dtypesIfCUDA=all_types_and_complex_and(torch.half, torch.bfloat16),
                   assert_autodiffed=True,),
    OpInfo('outer',
           op=torch.outer,
           aliases=('ger', ),
           dtypes=all_types_and_complex_and(torch.bool, torch.float16, torch.bfloat16),
           sample_inputs_func=sample_inputs_outer,),
    OpInfo('prod',
           dtypes=all_types_and_complex_and(torch.bool),
           dtypesIfCUDA=all_types_and_complex_and(torch.bool, torch.float16, torch.bfloat16),
           skips=(
               # "cumprod_cuda" not implemented for 'BFloat16'
               SkipInfo('TestOpInfo', 'test_supported_backward', dtypes=(torch.bfloat16,)),
               # prod does not correctly warn when resizing out= inputs
               SkipInfo('TestCommon', 'test_out',
                        dtypes=[torch.float32]),
           ),
           sample_inputs_func=sample_inputs_prod,
           gradcheck_nondet_tol=1e-12),
    OpInfo('qr',
           op=torch.qr,
           dtypes=floating_and_complex_types(),
           sample_inputs_func=sample_inputs_linalg_qr,
           decorators=[skipCUDAIfNoMagma, skipCUDAIfRocm, skipCPUIfNoLapack],
           skips=(
               # cuda gradchecks are slow
               # see discussion https://github.com/pytorch/pytorch/pull/47761#issuecomment-747316775
               SkipInfo('TestGradients', 'test_fn_gradgrad', device_type='cuda'),)),
    UnaryUfuncInfo('rad2deg',
                   ref=np.degrees,
                   decorators=(precisionOverride({torch.bfloat16: 7e-1,
                                                  torch.float16: 7e-1}),),
                   dtypes=all_types_and(torch.bool, torch.half, torch.bfloat16),
                   dtypesIfCPU=all_types_and(torch.bool, torch.half, torch.bfloat16),
                   dtypesIfCUDA=all_types_and(torch.bool, torch.half, torch.bfloat16),
                   skips=(
                       # Reference: https://github.com/pytorch/pytorch/pull/51283#issuecomment-770614273
                       SkipInfo('TestUnaryUfuncs', 'test_reference_numerics_normal',
                                dtypes=[torch.bfloat16]),
                       SkipInfo('TestUnaryUfuncs', 'test_reference_numerics_hard',
                                dtypes=[torch.bfloat16]),
                       SkipInfo('TestUnaryUfuncs', 'test_reference_numerics_extremal',
                                dtypes=[torch.bfloat16]),
                   ),
                   safe_casts_outputs=True),
    UnaryUfuncInfo('round',
                   ref=np.round,
                   dtypes=floating_types_and(torch.half),
                   dtypesIfCPU=floating_types_and(torch.bfloat16),
                   dtypesIfCUDA=floating_types_and(torch.half),
                   assert_autodiffed=True,),
    UnaryUfuncInfo('sin',
                   ref=np.sin,
                   dtypes=all_types_and_complex_and(torch.bool, torch.bfloat16),
                   dtypesIfCPU=all_types_and_complex_and(torch.bool, torch.bfloat16),
                   dtypesIfCUDA=all_types_and_complex_and(torch.bool, torch.half),
                   assert_autodiffed=True,
                   handles_large_floats=False,
                   handles_complex_extremals=False,
                   safe_casts_outputs=True,
                   decorators=(precisionOverride({torch.bfloat16: 1e-2}),)),
    UnaryUfuncInfo('sinc',
                   ref=np_sinc_with_fp16_as_fp32,
                   dtypes=all_types_and_complex_and(torch.bool, torch.bfloat16),
                   dtypesIfCPU=all_types_and_complex_and(torch.bool, torch.bfloat16),
                   dtypesIfCUDA=all_types_and_complex_and(torch.bool, torch.half),
                   handles_large_floats=False,
                   handles_complex_extremals=False,
                   safe_casts_outputs=True,
                   decorators=(precisionOverride({torch.bfloat16: 1e-2,
                                                  torch.float16: 1e-2}),),
                   skips=(
                       # Reference: https://github.com/pytorch/pytorch/issues/49133
                       SkipInfo('TestUnaryUfuncs', 'test_reference_numerics_normal',
                                dtypes=[torch.cfloat]),
                   )),
    UnaryUfuncInfo('sinh',
                   ref=np_unary_ufunc_integer_promotion_wrapper(np.sinh),
                   dtypesIfCPU=all_types_and_complex_and(torch.bool),
                   dtypesIfCUDA=all_types_and_complex_and(torch.bool, torch.half),
                   safe_casts_outputs=True,
                   assert_autodiffed=True,
                   decorators=(precisionOverride({torch.float16: 1e-2}),),
                   skips=(
                       SkipInfo('TestUnaryUfuncs', 'test_reference_numerics_extremal',
                                device_type='cpu', dtypes=[torch.cfloat, torch.cdouble],
                                active_if=(IS_MACOS or IS_WINDOWS)),
                       SkipInfo('TestUnaryUfuncs', 'test_reference_numerics_hard',
                                device_type='cpu', dtypes=[torch.cfloat, torch.cdouble],
                                active_if=(IS_MACOS or IS_WINDOWS)),
                       # Reference: https://github.com/pytorch/pytorch/issues/48641
                       SkipInfo('TestUnaryUfuncs', 'test_reference_numerics_hard',
                                device_type='cpu', dtypes=[torch.int8]),
                   )),
    UnaryUfuncInfo('sign',
                   ref=reference_sign,
                   dtypes=all_types_and(torch.bfloat16, torch.half),
                   dtypesIfCPU=all_types_and(torch.bool, torch.bfloat16, torch.half),
                   dtypesIfCUDA=all_types_and(torch.bool, torch.bfloat16, torch.half),
                   skips=(
                       # Reference: https://github.com/pytorch/pytorch/issues/41245
                       SkipInfo('TestUnaryUfuncs', 'test_reference_numerics_extremal',
                                dtypes=[torch.bfloat16, torch.float16, torch.float32, torch.float64]),
                   )),
    UnaryUfuncInfo('sgn',
                   ref=reference_sgn,
                   dtypes=all_types_and_complex_and(torch.bool, torch.bfloat16, torch.half),
                   dtypesIfCPU=all_types_and_complex_and(torch.bool, torch.bfloat16, torch.half),
                   dtypesIfCUDA=all_types_and_complex_and(torch.bool, torch.bfloat16, torch.half),
                   skips=(
                       # Reference: https://github.com/pytorch/pytorch/issues/41245
                       SkipInfo('TestUnaryUfuncs', 'test_reference_numerics_extremal',
                                dtypes=[torch.bfloat16, torch.float16, torch.float32, torch.float64]),
                       # Reference: https://github.com/pytorch/pytorch/issues/53958
                       # Test fails in comparison on Nan as the `equal_nan` is True for
                       # comparing the CPU tensors.
                       SkipInfo('TestUnaryUfuncs', 'test_reference_numerics_extremal',
                                device_type='cpu', dtypes=[torch.complex64, torch.complex128]),
                       # Reference: https://github.com/pytorch/pytorch/issues/48486
                       SkipInfo('TestUnaryUfuncs', 'test_reference_numerics_hard',
                                device_type='cpu', dtypes=[torch.complex64])
                   )),
    OpInfo('rsub',
           dtypes=all_types_and_complex_and(torch.bfloat16, torch.half),
           variant_test_name='rsub_tensor',
           supports_out=False,
           supports_inplace_autograd=False,
           skips=(
               # Reference: https://github.com/pytorch/pytorch/issues/53797
               # JIT doesn't understand complex literals
               SkipInfo('TestCommon', 'test_variant_consistency_jit',
                        dtypes=[torch.cfloat, torch.cdouble]),
           ),
           sample_inputs_func=partial(sample_inputs_rsub, variant='tensor'),),
    OpInfo('rsub',
           dtypes=all_types_and_complex_and(torch.bfloat16, torch.half),
           variant_test_name='rsub_scalar',
           supports_out=False,
           supports_inplace_autograd=False,
           sample_inputs_func=partial(sample_inputs_rsub, variant='scalar'),
           skips=(
               # Reference: https://github.com/pytorch/pytorch/issues/53797
               # JIT doesn't understand complex literals
               SkipInfo('TestCommon', 'test_variant_consistency_jit',
                        dtypes=all_types_and_complex_and(torch.bfloat16, torch.half)),),
           assert_autodiffed=True,),
    UnaryUfuncInfo('signbit',
                   ref=np.signbit,
                   dtypes=all_types_and(torch.bfloat16, torch.half),
                   dtypesIfCPU=all_types_and(torch.bool, torch.bfloat16, torch.half),
                   dtypesIfCUDA=all_types_and(torch.bool, torch.bfloat16, torch.half),
                   supports_autograd=False,
                   skips=(
                       # signbit does not correctly warn when resizing out= inputs
                       SkipInfo('TestCommon', 'test_out'),
                   )),
    OpInfo('solve',
           op=torch.solve,
           dtypes=floating_and_complex_types(),
           sample_inputs_func=sample_inputs_legacy_solve,
           check_batched_gradgrad=False,
           decorators=[skipCUDAIfNoMagma, skipCUDAIfRocm, skipCPUIfNoLapack],
           # cuda gradchecks are slow
           # see discussion https://github.com/pytorch/pytorch/pull/47761#issuecomment-747316775
           skips=(SkipInfo('TestGradients', 'test_fn_gradgrad', device_type='cuda'),)),
    OpInfo('std',
           dtypes=floating_types_and(),
           dtypesIfCUDA=floating_and_complex_types_and(torch.half, torch.bfloat16),
           sample_inputs_func=sample_inputs_std_var,
           # TODO: std does support out in some signatures
           supports_out=False,
           supports_complex_autograd=False,
           # std has only partial support for complex and half (#51127)
           skips=(SkipInfo('TestOpInfo', 'test_unsupported_dtypes',
                           dtypes=[torch.half, torch.complex64, torch.complex128]),),
           assert_autodiffed=True,
           ),
    UnaryUfuncInfo('tan',
                   ref=np.tan,
                   dtypes=all_types_and_complex_and(torch.bool, torch.bfloat16),
                   dtypesIfCPU=all_types_and_complex_and(torch.bool, torch.bfloat16),
                   dtypesIfCUDA=all_types_and_complex_and(torch.bool, torch.half),
                   assert_autodiffed=True,
                   safe_casts_outputs=True,
                   skips=(
                       # "pow" not implemented for 'BFloat16' or 'half'
                       SkipInfo('TestOpInfo', 'test_supported_backward',
                                dtypes=(torch.bfloat16, torch.float16)),
                       SkipInfo('TestUnaryUfuncs', 'test_reference_numerics_extremal',
                                device_type='cpu', dtypes=[torch.bfloat16]),
                       SkipInfo('TestUnaryUfuncs', 'test_reference_numerics_hard',
                                device_type='cpu', dtypes=[torch.bfloat16]),
                       SkipInfo('TestUnaryUfuncs', 'test_reference_numerics_normal',
                                device_type='cpu', dtypes=[torch.bfloat16]),
                       SkipInfo('TestUnaryUfuncs', 'test_reference_numerics_extremal',
                                device_type='cpu', dtypes=[torch.cfloat, torch.cdouble],
                                active_if=(IS_MACOS or IS_WINDOWS)),
                       SkipInfo('TestUnaryUfuncs', 'test_reference_numerics_hard',
                                device_type='cpu', dtypes=[torch.cfloat, torch.cdouble],
                                active_if=(IS_MACOS or IS_WINDOWS)),
                       SkipInfo('TestUnaryUfuncs', 'test_reference_numerics_normal',
                                device_type='cpu', dtypes=[torch.cfloat, torch.cdouble],
                                active_if=(IS_MACOS or IS_WINDOWS)),
                       SkipInfo('TestUnaryUfuncs', 'test_reference_numerics_hard',
                                device_type='cuda', dtypes=[torch.float64],
                                active_if=TEST_WITH_ROCM),
                   )),
    UnaryUfuncInfo('tanh',
                   ref=np.tanh,
                   decorators=(precisionOverride({torch.bfloat16: 1e-2}),),
                   dtypes=all_types_and_complex_and(torch.bool),
                   dtypesIfCPU=all_types_and_complex_and(torch.bool, torch.bfloat16),
                   dtypesIfCUDA=all_types_and_complex_and(torch.bool, torch.half, torch.bfloat16),
                   assert_autodiffed=True,
                   safe_casts_outputs=True,
                   skips=(
                       # "tanh_backward_cpu" not implemented for 'BFloat16'
                       SkipInfo('TestOpInfo', 'test_supported_backward',
                                dtypes=(torch.bfloat16,)),
                       SkipInfo('TestUnaryUfuncs', 'test_reference_numerics_extremal',
                                device_type='cpu', dtypes=[torch.cfloat, torch.cdouble],
                                active_if=(IS_MACOS or IS_WINDOWS)),
                       SkipInfo('TestUnaryUfuncs', 'test_reference_numerics_hard',
                                device_type='cpu', dtypes=[torch.cfloat, torch.cdouble],
                                active_if=(IS_MACOS or IS_WINDOWS)),
                       SkipInfo('TestUnaryUfuncs', 'test_reference_numerics_normal',
                                device_type='cpu', dtypes=[torch.cfloat, torch.cdouble],
                                active_if=(IS_MACOS or IS_WINDOWS)),
                   )),
    OpInfo('tensor_split',
           dtypes=all_types_and_complex_and(torch.bool),
           dtypesIfCPU=all_types_and_complex_and(torch.bool, torch.bfloat16, torch.float16),
           dtypesIfCUDA=all_types_and_complex_and(torch.bool, torch.bfloat16, torch.float16),
           supports_out=False,
           skips=(SkipInfo('TestOpInfo', 'test_duplicate_method_tests'),),
           sample_inputs_func=sample_inputs_tensor_split,),
    OpInfo('triangular_solve',
           op=torch.triangular_solve,
           dtypes=floating_and_complex_types(),
           supports_out=False,
           sample_inputs_func=sample_inputs_legacy_solve,
           check_batched_gradgrad=False,
           decorators=[skipCUDAIfNoMagma, skipCUDAIfRocm, skipCPUIfNoLapack],
           # CUDA gradchecks are slow and triangular solve backward is a composite operation
           # see discussion https://github.com/pytorch/pytorch/pull/47761#issuecomment-747316775
           skips=(SkipInfo('TestGradients', 'test_fn_gradgrad', device_type='cuda'),)),
    UnaryUfuncInfo('trunc',
                   aliases=('fix', ),
                   ref=np.trunc,
                   dtypes=floating_types_and(torch.bfloat16),
                   dtypesIfCPU=floating_types_and(torch.bfloat16),
                   dtypesIfCUDA=floating_types_and(torch.float16),
                   assert_autodiffed=True),
    UnaryUfuncInfo('exp2',
                   aliases=('special.exp2', ),
                   ref=np_unary_ufunc_integer_promotion_wrapper(np.exp2),
                   dtypes=all_types_and(torch.bool, torch.half),
                   dtypesIfCPU=all_types_and(torch.bool, torch.half),
                   dtypesIfCUDA=all_types_and(torch.bool, torch.half),
                   safe_casts_outputs=True),
    UnaryUfuncInfo('expm1',
                   aliases=('special.expm1', ),
                   ref=np_unary_ufunc_integer_promotion_wrapper(np.expm1),
                   dtypes=all_types_and(torch.bool, torch.half),
                   dtypesIfCPU=all_types_and(torch.bool, torch.bfloat16),
                   dtypesIfCUDA=all_types_and(torch.bool, torch.half),
                   safe_casts_outputs=True,
                   assert_autodiffed=True,
                   skips=(
                       # Reference: https://github.com/pytorch/pytorch/pull/48926#issuecomment-739734774
                       SkipInfo('TestUnaryUfuncs', 'test_reference_numerics_extremal',
                                device_type='cpu', dtypes=[torch.bfloat16]),
                       SkipInfo('TestUnaryUfuncs', 'test_reference_numerics_hard',
                                device_type='cpu', dtypes=[torch.bfloat16]),
                       SkipInfo('TestUnaryUfuncs', 'test_reference_numerics_normal',
                                device_type='cpu', dtypes=[torch.bfloat16]),
                   )),
    UnaryUfuncInfo('nan_to_num',
                   ref=np.nan_to_num,
                   dtypes=all_types_and(torch.half, torch.bool),
                   dtypesIfCPU=None,
                   dtypesIfCUDA=None),
    UnaryUfuncInfo('reciprocal',
                   ref=np_unary_ufunc_integer_promotion_wrapper(np.reciprocal),
                   dtypes=all_types_and_complex_and(torch.bool, torch.half, torch.bfloat16),
                   dtypesIfCPU=None,
                   dtypesIfCUDA=None,
                   assert_autodiffed=True,
                   safe_casts_outputs=True,
                   skips=(
                       # Reference: https://github.com/pytorch/pytorch/issues/45690
                       SkipInfo('TestUnaryUfuncs', 'test_reference_numerics_extremal',
                                dtypes=[torch.cfloat, torch.cdouble]),
                       # Reference: https://github.com/pytorch/pytorch/pull/49102#issuecomment-744604601
                       SkipInfo('TestUnaryUfuncs', 'test_reference_numerics_extremal',
                                dtypes=[torch.bfloat16]),
                       SkipInfo('TestUnaryUfuncs', 'test_reference_numerics_hard',
                                dtypes=[torch.bfloat16]),
                       SkipInfo('TestUnaryUfuncs', 'test_reference_numerics_normal',
                                dtypes=[torch.bfloat16]),
                   )),
    UnaryUfuncInfo('rsqrt',
                   ref=lambda x: np.reciprocal(np.sqrt(x)),
                   domain=(0, float('inf')),
                   dtypes=all_types_and_complex_and(torch.bool),
                   dtypesIfCPU=all_types_and_complex_and(torch.bool),
                   dtypesIfCUDA=all_types_and_complex_and(torch.bool, torch.half),
                   decorators=(precisionOverride({torch.half: 5e-2}),),
                   safe_casts_outputs=True,
                   assert_autodiffed=True,
                   handles_complex_extremals=False),
    UnaryUfuncInfo('sqrt',
                   ref=np.sqrt,
                   supports_sparse=True,
                   domain=(0, float('inf')),
                   dtypes=all_types_and_complex_and(torch.bool, torch.bfloat16),
                   dtypesIfCPU=all_types_and_complex_and(torch.bool, torch.bfloat16),
                   dtypesIfCUDA=all_types_and_complex_and(torch.bool, torch.half, torch.bfloat16),
                   assert_autodiffed=True,
                   decorators=(precisionOverride({torch.bfloat16: 7e-2}),),
                   skips=(
                       # Reference: https://github.com/pytorch/pytorch/issues/47358
                       SkipInfo('TestUnaryUfuncs', 'test_reference_numerics_hard',
                                device_type='cpu', dtypes=[torch.cfloat, torch.cdouble],
                                active_if=IS_MACOS),
                       # Reference: https://github.com/pytorch/pytorch/pull/47293#issuecomment-721774436
                       SkipInfo('TestUnaryUfuncs', 'test_reference_numerics_hard',
                                dtypes=[torch.bfloat16])),
                   safe_casts_outputs=True,
                   handles_complex_extremals=False),
    UnaryUfuncInfo('square',
                   ref=np.square,
                   dtypes=all_types_and_complex_and(torch.bool),
                   dtypesIfCPU=all_types_and_complex_and(torch.bool),
                   dtypesIfCUDA=all_types_and_complex_and(torch.bool, torch.half, torch.bfloat16),
                   decorators=(precisionOverride({torch.complex64: 3e-4, torch.bfloat16: 3e-1}),),
                   skips=(
                       # Reference: https://github.com/pytorch/pytorch/issues/52549
                       SkipInfo('TestUnaryUfuncs', 'test_reference_numerics_hard',
                                dtypes=[torch.cfloat, torch.cdouble]),
                       # >>> t = torch.tensor(complex(-0.01, float("inf")))
                       # >>> np.square(t.numpy())
                       # (-inf-infj)
                       # >>> t.square()
                       # tensor(-inf-infj)
                       # >>> t.cuda().square()
                       # tensor(inf+nanj, device='cuda:0')
                       SkipInfo('TestUnaryUfuncs', 'test_reference_numerics_extremal',
                                device_type='cuda', dtypes=[torch.cfloat, torch.cdouble]),
                       # Reference: https://github.com/pytorch/pytorch/pull/52551#issuecomment-782596181
                       SkipInfo('TestUnaryUfuncs', 'test_reference_numerics_hard',
                                device_type='cuda', dtypes=[torch.bfloat16]),
                   ),),
    OpInfo('lerp',
           dtypes=floating_and_complex_types(),
           dtypesIfCUDA=floating_and_complex_types_and(torch.half),
           dtypesIfROCM=floating_and_complex_types_and(torch.half),
           sample_inputs_func=sample_inputs_lerp,
           skips=(
               SkipInfo('TestOpInfo', 'test_duplicate_method_tests'),
           ),
           assert_autodiffed=True),
    OpInfo('linalg.inv',
           aten_name='linalg_inv',
           op=torch.linalg.inv,
           dtypes=floating_and_complex_types(),
           sample_inputs_func=sample_inputs_linalg_invertible,
           check_batched_gradgrad=False,
           gradcheck_nondet_tol=1e-12,
           decorators=[skipCUDAIfNoMagmaAndNoCusolver, skipCUDAIfRocm, skipCPUIfNoLapack],
           skips=(
               # linalg_inv does not correctly warn when resizing out= inputs
               SkipInfo('TestCommon', 'test_out'),
           )),
    UnaryUfuncInfo('angle',
                   ref=np.angle,
                   dtypes=all_types_and_complex_and(torch.bool),
                   dtypesIfCPU=all_types_and_complex_and(torch.bool, torch.bfloat16, torch.float16),
                   dtypesIfCUDA=all_types_and_complex_and(torch.bool),
                   dtypesIfROCM=all_types_and_complex_and(torch.bool),
                   decorators=(precisionOverride({torch.float16: 1e-2,
                                                  torch.bfloat16: 1e-2}),),
                   safe_casts_outputs=True,
                   supports_complex_to_float=True),
    OpInfo('linalg.solve',
           aten_name='linalg_solve',
           op=torch.linalg.solve,
           dtypes=floating_and_complex_types(),
           sample_inputs_func=sample_inputs_linalg_solve,
           check_batched_gradgrad=False,
           decorators=[skipCUDAIfNoMagma, skipCUDAIfRocm, skipCPUIfNoLapack],
           skips=(SkipInfo('TestGradients', 'test_fn_gradgrad', device_type='cuda'),)),
    OpInfo('linalg.pinv',
           aten_name='linalg_pinv',
           op=torch.linalg.pinv,
           dtypes=floating_and_complex_types(),
           check_batched_grad=False,
           check_batched_gradgrad=False,
           sample_inputs_func=sample_inputs_linalg_invertible,
           decorators=[skipCUDAIfNoMagmaAndNoCusolver, skipCUDAIfRocm, skipCPUIfNoLapack],
           skips=(
               # cuda gradchecks are slow
               # see discussion https://github.com/pytorch/pytorch/pull/47761#issuecomment-747316775
               SkipInfo('TestGradients', 'test_fn_gradgrad', device_type='cuda'),)),
    OpInfo('linalg.pinv',
           aten_name='linalg_pinv',
           variant_test_name='hermitian',
           dtypes=floating_and_complex_types(),
           check_batched_grad=False,
           check_batched_gradgrad=False,
           sample_inputs_func=sample_inputs_linalg_pinv_hermitian,
           gradcheck_wrapper=gradcheck_wrapper_hermitian_input,
           decorators=[skipCUDAIfNoMagma, skipCUDAIfRocm, skipCPUIfNoLapack],
           skips=(
               # cuda gradchecks are slow
               # see discussion https://github.com/pytorch/pytorch/pull/47761#issuecomment-747316775
               SkipInfo('TestGradients', 'test_fn_gradgrad', device_type='cuda'),)),
    OpInfo('eig',
           op=torch.eig,
           dtypes=floating_and_complex_types(),
           sample_inputs_func=sample_inputs_eig,
           decorators=[
               skipCUDAIfNoMagma,
               skipCPUIfNoLapack,
               skipCUDAIfRocm
           ],),
    OpInfo('svd',
           op=torch.svd,
           dtypes=floating_and_complex_types(),
           sample_inputs_func=sample_inputs_svd,
           decorators=[
               skipCUDAIfNoMagmaAndNoCusolver,
               skipCUDAIfRocm,
               skipCPUIfNoLapack,
               # gradgrad checks are slow
               DecorateInfo(slowTest, 'TestGradients', 'test_fn_gradgrad'),
           ],
           skips=(
               # cuda gradchecks are very slow
               # see discussion https://github.com/pytorch/pytorch/pull/47761#issuecomment-747316775
               SkipInfo('TestGradients', 'test_fn_gradgrad', device_type='cuda'),)),
    OpInfo('linalg.svd',
           op=torch.linalg.svd,
           aten_name='linalg_svd',
           dtypes=floating_and_complex_types(),
           sample_inputs_func=sample_inputs_linalg_svd,
           decorators=[
               skipCUDAIfNoMagmaAndNoCusolver,
               skipCUDAIfRocm,
               skipCPUIfNoLapack,
               # gradgrad checks are slow
               DecorateInfo(slowTest, 'TestGradients', 'test_fn_gradgrad'),
           ],
           skips=(
               # cuda gradchecks are very slow
               # see discussion https://github.com/pytorch/pytorch/pull/47761#issuecomment-747316775
               SkipInfo('TestGradients', 'test_fn_gradgrad', device_type='cuda'),)),
    OpInfo('polar',
           dtypes=floating_types(),
           sample_inputs_func=sample_inputs_polar),
    OpInfo('pinverse',
           op=torch.pinverse,
           dtypes=floating_and_complex_types(),
           check_batched_grad=False,
           check_batched_gradgrad=False,
           gradcheck_nondet_tol=1e-12,
           supports_out=False,
           sample_inputs_func=sample_inputs_linalg_invertible,
           decorators=[skipCUDAIfNoMagmaAndNoCusolver, skipCUDAIfRocm, skipCPUIfNoLapack],
           skips=(
               # cuda gradchecks are slow
               # see discussion https://github.com/pytorch/pytorch/pull/47761#issuecomment-747316775
               SkipInfo('TestGradients', 'test_fn_gradgrad', device_type='cuda'),)),
    OpInfo('gather',
           dtypes=all_types_and_complex_and(torch.bool, torch.float16),
           dtypesIfCUDA=all_types_and_complex_and(torch.bool, torch.float16, torch.bfloat16),
           sample_inputs_func=sample_inputs_gather,
           gradcheck_nondet_tol=1e-12,
           ),
    OpInfo('index_fill',
           dtypes=all_types_and_complex_and(torch.bool, torch.float16, torch.bfloat16),
           supports_inplace_autograd=False,
           skips=(SkipInfo('TestOpInfo', 'test_duplicate_method_tests'),),
           supports_out=False,
           sample_inputs_func=sample_inputs_index_fill),
    OpInfo('index_copy',
           dtypes=all_types_and_complex_and(torch.bool, torch.float16, torch.bfloat16),
           supports_inplace_autograd=False,
           supports_out=False,
           sample_inputs_func=sample_inputs_index_copy,
           gradcheck_nondet_tol=1e-12),
    OpInfo('index_select',
           dtypes=all_types_and_complex_and(torch.bool, torch.float16, torch.bfloat16),
           skips=(
               # index_select does not correctly warn when resizing out= inputs
               SkipInfo('TestCommon', 'test_out'),
           ),
           sample_inputs_func=sample_inputs_index_select,
           gradcheck_nondet_tol=1e-12),
    OpInfo('index_add',
           dtypes=all_types_and_complex_and(torch.bool, torch.float16, torch.bfloat16),
           supports_out=False,
           sample_inputs_func=sample_inputs_index_add,
           gradcheck_nondet_tol=1e-12),
    OpInfo('__getitem__',
           dtypes=all_types_and_complex_and(torch.bool, torch.float16, torch.bfloat16),
           supports_out=False,
           supports_inplace_autograd=False,
           op=torch.Tensor.__getitem__,
           sample_inputs_func=sample_inputs_getitem,
           skips=(SkipInfo('TestCommon', 'test_variant_consistency_jit'),)),
    OpInfo('index_put',
           dtypes=all_types_and_complex_and(torch.bool, torch.float16, torch.bfloat16),
           supports_out=False,
           supports_inplace_autograd=True,
           sample_inputs_func=sample_inputs_index_put,
           skips=(
               SkipInfo('TestCommon', 'test_variant_consistency_jit'),
           )),
    OpInfo('sort',
           dtypes=all_types_and(torch.bool, torch.float16),
           # sort on CUDA is still in the TH, no torch.bool/torch.float16 support yet
           dtypesIfCUDA=all_types_and(torch.float16),
           dtypesIfROCM=all_types_and(torch.float16),
           sample_inputs_func=sample_inputs_sort,
           skips=(
               # sort does not correctly warn when resizing out= inputs
               SkipInfo('TestCommon', 'test_out'),
           )),
    OpInfo('stack',
           dtypes=all_types_and_complex_and(torch.bool, torch.float16, torch.bfloat16),
           sample_inputs_func=sample_inputs_stack,
           assert_autodiffed=True,
           skips=(
               # stack does not correctly warn when resizing out= inputs
               SkipInfo('TestCommon', 'test_out'),),),
    OpInfo('hstack',
           dtypes=all_types_and_complex_and(torch.bool, torch.float16, torch.bfloat16),
           sample_inputs_func=sample_inputs_hstack_dstack_vstack,
           skips=(
               # hstack does not correctly warn when resizing out= inputs
               SkipInfo('TestCommon', 'test_out'),),),
    OpInfo('vstack',
           dtypes=all_types_and_complex_and(torch.bool, torch.float16, torch.bfloat16),
           sample_inputs_func=sample_inputs_hstack_dstack_vstack,
           skips=(
               # vstack does not correctly warn when resizing out= inputs
               SkipInfo('TestCommon', 'test_out'),),),
    OpInfo('dstack',
           dtypes=all_types_and_complex_and(torch.bool, torch.float16, torch.bfloat16),
           sample_inputs_func=sample_inputs_hstack_dstack_vstack,
           skips=(
               # dstack does not correctly warn when resizing out= inputs
               SkipInfo('TestCommon', 'test_out'),),),
    OpInfo('unfold',
           op=lambda x, *args: x.unfold(*args),
           dtypes=all_types_and_complex_and(torch.bool, torch.float16, torch.bfloat16),
           supports_out=False,
           check_batched_gradgrad=False,
           skips=(
               # torch.unfold does not exist so we get a RuntimeError.
               SkipInfo('TestCommon', 'test_variant_consistency_jit',
                        dtypes=all_types_and_complex_and(torch.bool, torch.float16, torch.bfloat16)),
               # Skip operator schema test because this is a functional and not an operator
               SkipInfo('TestOperatorSignatures', 'test_get_torch_func_signature_exhaustive'),
           ),
           sample_inputs_func=sample_inputs_unfold),
    OpInfo('movedim',
           dtypes=all_types_and_complex_and(torch.bool, torch.float16, torch.bfloat16),
           supports_out=False,
           sample_inputs_func=sample_movedim_moveaxis),
    OpInfo('moveaxis',
           dtypes=all_types_and_complex_and(torch.bool, torch.float16, torch.bfloat16),
           supports_out=False,
           sample_inputs_func=sample_movedim_moveaxis),
    ShapeFuncInfo('repeat',
                  op=lambda x, dims: x.repeat(dims),
                  ref=np.tile,
                  dtypes=all_types_and_complex_and(torch.bool, torch.float16, torch.bfloat16),
                  supports_out=False,
                  skips=(
                      # torch.repeat does not exist so we get a RuntimeError.
                      SkipInfo('TestCommon', 'test_variant_consistency_jit',
                               dtypes=all_types_and_complex_and(torch.bool, torch.float16, torch.bfloat16)),
                  ),
                  sample_inputs_func=sample_repeat_tile),
    OpInfo('take_along_dim',
           dtypes=all_types_and_complex_and(torch.bool, torch.float16),
           dtypesIfCUDA=all_types_and_complex_and(torch.bool, torch.float16, torch.bfloat16),
           supports_inplace_autograd=False,
           sample_inputs_func=sample_inputs_take_along_dim,
           gradcheck_nondet_tol=1e-12),
    ShapeFuncInfo('tile',
                  ref=np.tile,
                  dtypes=all_types_and_complex_and(torch.bool, torch.float16, torch.bfloat16),
                  supports_out=False,
                  sample_inputs_func=sample_repeat_tile),
    OpInfo('var',
           dtypes=floating_types_and(),
           dtypesIfCUDA=floating_and_complex_types_and(torch.half, torch.bfloat16),
           sample_inputs_func=sample_inputs_std_var,
           # TODO: revisit, some var signatures do support out (see std, too)
           supports_out=False,
           supports_complex_autograd=False,
           # var has only partial support for complex and half (#51127)
           skips=(SkipInfo('TestOpInfo', 'test_unsupported_dtypes',
                           dtypes=[torch.half, torch.complex64, torch.complex128]),),
           assert_autodiffed=True,
           ),
    OpInfo('xlogy',
           dtypes=all_types_and(torch.bool),
           dtypesIfCPU=all_types_and(torch.bool, torch.half, torch.bfloat16),
           dtypesIfCUDA=all_types_and(torch.bool, torch.half, torch.bfloat16),
           supports_inplace_autograd=True,
           safe_casts_outputs=True,
           sample_inputs_func=sample_inputs_xlogy),
    OpInfo('trace',
           dtypes=all_types_and_complex(),
           dtypesIfCUDA=all_types_and_complex_and(torch.bool, torch.half),
           supports_inplace_autograd=False,
           supports_out=False,
           sample_inputs_func=sample_inputs_trace),
    UnaryUfuncInfo('sigmoid',
                   ref=reference_sigmoid if TEST_SCIPY else _NOTHING,
                   decorators=(precisionOverride({torch.float16: 1e-2,
                                                  torch.bfloat16: 1e-2}),),
                   skips=(
                       SkipInfo('TestUnaryUfuncs', 'test_reference_numerics_extremal',
                                device_type='cpu', dtypes=[torch.cfloat, torch.cdouble]),
                       SkipInfo('TestUnaryUfuncs', 'test_reference_numerics_hard',
                                device_type='cpu', dtypes=[torch.cfloat, torch.cdouble]),
                       SkipInfo('TestUnaryUfuncs', 'test_reference_numerics_normal',
                                device_type='cpu', dtypes=[torch.cfloat, torch.cdouble])),
                   dtypes=all_types_and_complex_and(torch.bool, torch.bfloat16),
                   dtypesIfCPU=all_types_and_complex_and(torch.bool, torch.bfloat16),
                   dtypesIfCUDA=all_types_and(torch.bool, torch.half, torch.bfloat16),
                   safe_casts_outputs=True,
                   assert_autodiffed=True,
                   supports_complex_autograd=False),  # Reference: https://github.com/pytorch/pytorch/issues/48552
    UnaryUfuncInfo('digamma',
                   ref=scipy.special.digamma if TEST_SCIPY else _NOTHING,
                   decorators=(precisionOverride({torch.float16: 5e-1}),),
                   dtypes=all_types_and(torch.bool),
                   dtypesIfCPU=all_types_and(torch.bool),
                   dtypesIfCUDA=all_types_and(torch.bool, torch.half),
                   safe_casts_outputs=True),
    UnaryUfuncInfo('special.entr',
                   ref=scipy.special.entr if TEST_SCIPY else _NOTHING,
                   aten_name='special_entr',
                   decorators=(precisionOverride({torch.float16: 1e-1,
                                                  torch.bfloat16: 1e-1}),),
                   dtypes=all_types_and(torch.bool),
                   dtypesIfCPU=all_types_and(torch.bool, torch.bfloat16),
                   dtypesIfCUDA=all_types_and(torch.bool, torch.half, torch.bfloat16),
                   skips=(
                       SkipInfo('TestUnaryUfuncs', 'test_reference_numerics_hard',
                                dtypes=[torch.bfloat16, torch.float16]),
                   ),
                   supports_inplace_autograd=False,
                   safe_casts_outputs=True,
                   sample_inputs_func=sample_inputs_entr),
    UnaryUfuncInfo('erf',
                   ref=scipy.special.erf if TEST_SCIPY else _NOTHING,
                   aliases=('special.erf', ),
                   decorators=(precisionOverride({torch.float16: 1e-2,
                                                  torch.bfloat16: 1e-2}),),
                   dtypes=all_types_and(torch.bool),
                   dtypesIfCPU=all_types_and(torch.bool, torch.bfloat16),
                   dtypesIfCUDA=all_types_and(torch.bool, torch.half, torch.bfloat16),
                   assert_autodiffed=True,
                   safe_casts_outputs=True,
                   skips=(
                       # "pow" not implemented for 'BFloat16'
                       SkipInfo('TestOpInfo', 'test_supported_backward', dtypes=(torch.bfloat16,)),
                   )),
    UnaryUfuncInfo('erfc',
                   ref=scipy.special.erfc if TEST_SCIPY else _NOTHING,
                   aliases=('special.erfc', ),
                   decorators=(precisionOverride({torch.float16: 1e-2,
                                                  torch.bfloat16: 1e-2}),),
                   dtypes=all_types_and(torch.bool),
                   dtypesIfCPU=all_types_and(torch.bool, torch.bfloat16),
                   dtypesIfCUDA=all_types_and(torch.bool, torch.half),
                   assert_autodiffed=True,
                   safe_casts_outputs=True,
                   skips=(
                       # "pow" not implemented for 'BFloat16'
                       SkipInfo('TestOpInfo', 'test_supported_backward', dtypes=(torch.bfloat16,)),
                   )),
    UnaryUfuncInfo('erfinv',
                   ref=scipy.special.erfinv if TEST_SCIPY else _NOTHING,
                   aliases=('special.erfinv', ),
                   decorators=(precisionOverride({torch.float16: 1e-2,
                                                  torch.bfloat16: 1e-2,
                                                  torch.float32: 1e-4}),),
                   dtypes=all_types_and(torch.bool),
                   dtypesIfCPU=all_types_and(torch.bool, torch.bfloat16),
                   dtypesIfCUDA=all_types_and(torch.bool, torch.half),
                   safe_casts_outputs=True,
                   domain=(-1, 1),
                   skips=(
                       # "pow" not implemented for 'BFloat16'
                       SkipInfo('TestOpInfo', 'test_supported_backward', dtypes=(torch.bfloat16,)),
                       # Reference: https://github.com/pytorch/pytorch/pull/49155#issuecomment-742664611
                       SkipInfo('TestUnaryUfuncs', 'test_reference_numerics_extremal',
                                active_if=TEST_SCIPY and LooseVersion(scipy.__version__) < "1.4.0"),
                       SkipInfo('TestUnaryUfuncs', 'test_reference_numerics_hard',
                                active_if=TEST_SCIPY and LooseVersion(scipy.__version__) < "1.4.0"),
                       SkipInfo('TestUnaryUfuncs', 'test_reference_numerics_normal',
                                active_if=TEST_SCIPY and LooseVersion(scipy.__version__) < "1.4.0"),
                   )),
    UnaryUfuncInfo('lgamma',
                   ref=reference_lgamma if TEST_SCIPY else _NOTHING,
                   aliases=('special.gammaln', ),
                   decorators=(precisionOverride({torch.float16: 7e-1}),),
                   dtypes=all_types_and(torch.bool),
                   dtypesIfCPU=all_types_and(torch.bool, torch.bfloat16),
                   dtypesIfCUDA=all_types_and(torch.bool, torch.half),
                   skips=(
                       # "digamma" not implemented for 'BFloat16'
                       SkipInfo('TestOpInfo', 'test_supported_backward', dtypes=(torch.bfloat16,)),
                       # Reference: https://github.com/pytorch/pytorch/pull/50140#discussion_r552615345
                       SkipInfo('TestUnaryUfuncs', 'test_reference_numerics_extremal',
                                dtypes=[torch.bfloat16]),
                       SkipInfo('TestUnaryUfuncs', 'test_reference_numerics_hard',
                                device_type='cpu', dtypes=[torch.bfloat16]),
                       SkipInfo('TestUnaryUfuncs', 'test_reference_numerics_normal',
                                device_type='cpu', dtypes=[torch.bfloat16]),
                       # Reference: https://github.com/pytorch/pytorch/pull/50140#issuecomment-756150214
                       SkipInfo('TestUnaryUfuncs', 'test_reference_numerics_extremal',
                                dtypes=[torch.float32, torch.float64], active_if=IS_WINDOWS),
                       SkipInfo('TestUnaryUfuncs', 'test_reference_numerics_hard',
                                dtypes=[torch.float32, torch.float64], active_if=IS_WINDOWS),
                       SkipInfo('TestUnaryUfuncs', 'test_reference_numerics_normal',
                                dtypes=[torch.float32, torch.float64], active_if=IS_WINDOWS),
                   ),
                   safe_casts_outputs=True),
    UnaryUfuncInfo('logit',
                   ref=scipy.special.logit if TEST_SCIPY else _NOTHING,
                   domain=(0, 1),
                   decorators=(precisionOverride({torch.bfloat16: 5e-1,
                                                  torch.float16: 5e-1}),),
                   dtypes=all_types_and(torch.half),
                   dtypesIfCPU=all_types_and(torch.bool, torch.bfloat16),
                   dtypesIfCUDA=all_types_and(torch.bool, torch.half, torch.bfloat16),
                   sample_inputs_func=sample_inputs_logit,
                   safe_casts_outputs=True),
]

# Common operator groupings
unary_ufuncs = [op for op in op_db if isinstance(op, UnaryUfuncInfo)]
spectral_funcs = [op for op in op_db if isinstance(op, SpectralFuncInfo)]
sparse_unary_ufuncs = [op for op in op_db if isinstance(op, UnaryUfuncInfo) and op.supports_sparse is True]
shape_funcs = [op for op in op_db if isinstance(op, ShapeFuncInfo)]

def index_variable(shape, max_indices, device=torch.device('cpu')):
    if not isinstance(shape, tuple):
        shape = (shape,)
    index = torch.rand(*shape, device=device).mul_(max_indices).floor_().long()
    return index


def index_perm_variable(shape, max_indices):
    if not isinstance(shape, tuple):
        shape = (shape,)

    index = torch.randperm(max_indices).narrow(0, 0, reduce(mul, shape)).view(shape)
    return index


def gather_variable(shape, index_dim, max_indices, duplicate=False, device=torch.device('cpu')):
    assert len(shape) == 2
    assert index_dim < 2
    batch_dim = 1 - index_dim
    index = torch.zeros(*shape, dtype=torch.long, device=device)
    for i in range(shape[index_dim]):
        index.select(index_dim, i).copy_(
            torch.randperm(max_indices, device=device)[:shape[batch_dim]])
    if duplicate:
        index.select(batch_dim, 0).copy_(index.select(batch_dim, 1))
    return index


def bernoulli_scalar():
    return torch.tensor(0, dtype=torch.bool).bernoulli_()


def mask_not_all_zeros(shape):
    assert len(shape) > 0
    while True:
        result = torch.randn(shape).gt(0)
        if result.sum() > 0:
            return result


def uniform_scalar(offset=0, requires_grad=False):
    v = torch.rand(()) + offset
    v.requires_grad = requires_grad
    return v


def normal_scalar_clamp(amin, amax, requires_grad=False):
    v = torch.randn(()).clamp(amin, amax)
    v.requires_grad = requires_grad
    return v


def prod_zeros(dim_size, dim_select):
    assert len(dim_select) == 2
    result = torch.randn(dim_size, dim_size, dim_size)
    result.narrow(dim_select[0], 0, 1).narrow(dim_select[1], 1, 1).zero_()
    result.narrow(dim_select[0], 2, 1).narrow(dim_select[1], 3, 1).zero_()
    result.narrow(dim_select[0], 4, 1).narrow(dim_select[1], 3, 1).zero_()
    return result


non_differentiable = collections.namedtuple('non_differentiable', ['tensor'])


class dont_convert(tuple):
    pass


class NoArgsClass(object):
    def __iter__(self):
        return self

    def __next__(self):
        raise StopIteration()
    next = __next__  # Python 2 compatibility

    def __len__(self):
        return 0

NO_ARGS = NoArgsClass()

def ident(x):
    return x

# Do NOT add to this list. Method tests are being DEPRECATED and replaced by OpInfos.
# See https://github.com/pytorch/pytorch/wiki/Writing-tests-in-PyTorch-1.8
#
# (
#   method name,
#   input size/constructing fn,
#   args (tuple represents shape of a tensor arg),
#   test variant name (will be used at test name suffix),    // optional
#   (should_check_autodiff[bool], nonfusible_nodes, fusible_nodes) for autodiff, // optional
#   indices for possible dim arg,                            // optional
#   fn mapping output to part that should be gradcheck'ed,   // optional
#   kwargs                                                   // optional
# )
# Note: some functions have separate schema for (Tensor other) and (Scalar other),
#       and it's possible that we only support AD for Scalar version but not Tensor
#       version, and vice versa.
#       When writing tests, only scalar(float/int) input triggers the Scalar schema.
#       uniform_scalar produces a scalar **Tensor** which won't match Scalar input.
def method_tests():
    set_rng_seed(SEED)
    return [
        ('add', (S, S, S), ((S, S, S),), '', (True,)),
        ('add', (S, S, S), ((S, S),), 'broadcast_rhs', (True,)),
        ('add', (S, S), ((S, S, S),), 'broadcast_lhs', (True,)),
        ('add', (S, 1, S), ((M, S),), 'broadcast_all', (True,)),
        ('add', (), ((),), 'scalar', (True,)),
        ('add', (S, S, S), ((),), 'scalar_broadcast_rhs', (True,)),
        ('add', (), ((S, S, S),), 'scalar_broadcast_lhs', (True,)),
        ('add', (S, S, S), (3.14,), 'constant', (True,)),
        ('add', (), (3.14,), 'scalar_constant', (True,)),
        ('add', (S, S, S), (3.14j,), 'complex_scalar_constant', (True,)),
        ('__radd__', (S, S, S), (3.14,), 'constant', (True, 'aten::add')),
        ('__radd__', (), (3.14,), 'scalar_constant', (True, 'aten::add')),
        ('sub', (S, S, S), ((S, S, S),), '', (True,)),
        ('sub', (S, S, S), ((S, S),), 'broadcast_rhs', (True,)),
        ('sub', (S, S), ((S, S, S),), 'broadcast_lhs', (True,)),
        ('sub', (S, 1, S), ((M, S),), 'broadcast_all', (True,)),
        ('sub', (S, S, S), ((),), 'scalar_broadcast_rhs', (True,)),
        ('sub', (), ((S, S, S),), 'scalar_broadcast_lhs', (True,)),
        ('sub', (S, S, S), (3.14,), 'constant', (True,)),
        ('sub', (), (3.14,), 'scalar_constant', (True,)),
        ('sub', (S, S, S), (3.14j,), 'complex_scalar_constant', (True,)),
        ('__rsub__', (S, S, S), (3.14,), 'constant', (True, 'aten::rsub')),
        ('__rsub__', (), (3.14,), 'scalar_constant', (True, 'aten::rsub')),
        ('mul', (S, S, S), ((S, S, S),), '', (True,)),
        ('mul', (), ((),), 'scalar', (True,)),
        ('mul', (S, S, S), ((S, S),), 'broadcast_rhs', (True,)),
        ('mul', (S, S), ((S, S, S),), 'broadcast_lhs', (True,)),
        ('mul', (S, 1, S), ((M, S),), 'broadcast_all', (True,)),
        ('mul', (S, S, S), ((),), 'scalar_broadcast_rhs', (True,)),
        ('mul', (), ((S, S, S),), 'scalar_broadcast_lhs', (True,)),
        ('mul', (S, S, S), (3.14,), 'constant', (True,)),
        ('mul', (), (3.14,), 'scalar_constant', (True,)),
        # TODO(@anjali411): enable these tests
        # ('mul', (S, S, S), (3.14j,), 'imaginary_constant', (True,)),
        # ('mul', (), (3.14j,), 'imaginary_scalar_constant', (True,)),
        ('__rmul__', (S, S, S), (3.14,), 'constant', (True, 'aten::mul')),
        ('__rmul__', (), (3.14,), 'scalar_constant', (True, 'aten::mul')),
        ('div', (S, S, S), (torch.rand(S, S, S) + 0.1,), '', (True,)),
        ('div', (S, S, S), (torch.rand(S, S) + 0.1,), 'broadcast_rhs', (True,)),
        ('div', (S, S), (torch.rand(S, S, S) + 0.1,), 'broadcast_lhs', (True,)),
        ('div', (S, 1, S), (torch.rand(M, S) + 0.1,), 'broadcast_all', (True,)),
        ('div', (), (uniform_scalar(0.1),), 'scalar', (True,)),
        ('div', (S, S, S), (uniform_scalar(0.1),), 'scalar_broadcast_rhs', (True,)),
        ('div', (), (uniform_scalar(0.1),), 'scalar_broadcast_lhs', (True,)),
        ('div', torch.rand(S, S, S) + 1e-1, (3.14,), 'constant', (True,)),
        ('div', uniform_scalar(1e-1, requires_grad=True), (3.14,), 'scalar_constant', (True,)),
        ('true_divide', (S, S, S), (torch.rand(S, S, S) + 0.1,), '', (True,)),
        ('true_divide', (S, S, S), (torch.rand(S, S) + 0.1,), 'broadcast_rhs', (True,)),
        ('true_divide', (S, S), (torch.rand(S, S, S) + 0.1,), 'broadcast_lhs', (True,)),
        ('true_divide', (S, 1, S), (torch.rand(M, S) + 0.1,), 'broadcast_all', (True,)),
        ('true_divide', (), (uniform_scalar(0.1),), 'scalar', (True,)),
        ('true_divide', (S, S, S), (uniform_scalar(0.1),), 'scalar_broadcast_rhs', (True,)),
        ('true_divide', (), (uniform_scalar(0.1),), 'scalar_broadcast_lhs', (True,)),
        ('true_divide', torch.rand(S, S, S) + 1e-1, (3.14,), 'constant', (True,)),
        ('true_divide', uniform_scalar(1e-1, requires_grad=True), (3.14,), 'scalar_constant', (True,)),
        ('__rdiv__', torch.rand(S, S, S) + 1e-1, (3.14,), 'constant',
            (True, [], ['aten::mul', 'aten::reciprocal'])),
        ('__rdiv__', uniform_scalar(1e-1, requires_grad=True), (3.14,), 'scalar_constant',
            (True, [], ['aten::mul', 'aten::reciprocal'])),
        ('__rdiv__', torch.rand(S, S, S, dtype=torch.cdouble) + 1e-1, (3.14j,), 'complex_constant',
            (True, [], ['aten::mul', 'aten::reciprocal'])),
        ('__rdiv__', uniform_scalar(1e-1 * (1 + 1j), requires_grad=True), (3.14j,), 'complex_scalar_constant',
            (True, [], ['aten::mul', 'aten::reciprocal'])),
        ('div', (S, S, S), (torch.rand(S, S, S, dtype=torch.cdouble) + 0.1,), 'complex', (True,)),
        ('div', (S, S, S), (torch.rand(S, S, dtype=torch.cdouble) + 0.1,), 'complex_broadcast_rhs', (True,)),
        ('div', (S, S), (torch.rand(S, S, S, dtype=torch.cdouble) + 0.1,), 'complex_broadcast_lhs', (True,)),
        ('div', (S, 1, S), (torch.rand(M, S, dtype=torch.cdouble) + 0.1,), 'complex_broadcast_all', (True,)),
        ('div', (), (uniform_scalar(0.1j),), 'complex_scalar', (True,)),
        ('div', (S, S, S), (uniform_scalar(0.1j),), 'complex_scalar_broadcast_rhs', (True,)),
        ('div', (), (uniform_scalar(0.1j),), 'complex_scalar_broadcast_lhs', (True,)),
        ('div', torch.rand(S, S, S, dtype=torch.cdouble) + 1e-1, (3.14j,), 'complex_constant', (True,)),
        ('div', uniform_scalar(1e-1j, requires_grad=True), (3.14j,), 'complex_scalar_constant', (True,)),
        ('pow', torch.rand(S, S, S) + 1e-3, (torch.rand(S, S, S) + 0.1,), '', (True,)),
        ('pow', torch.rand(S, S, S) + 1e-3, (torch.rand(1,) + 0.1,), 'broadcast_rhs', (True,)),
        ('pow', torch.rand(1,) + 1e-3, (torch.rand(S, S, S) + 0.1,), 'broadcast_lhs', (True,)),
        ('pow', torch.rand(S, 1, S) + 1e-3, (torch.rand(1, S, 1) + 0.1,), 'broadcast_all', (True,)),
        ('pow', uniform_scalar(1e-3, requires_grad=True), (uniform_scalar(0.1),), 'scalar', (True,)),
        ('pow', torch.rand(S, S, S) + 1e-3, (uniform_scalar(0.1),), 'scalar_broadcast_rhs', (True,)),
        ('pow', uniform_scalar(1e-3, requires_grad=True), (torch.rand(S, S, S) + 0.1,), 'scalar_broadcast_lhs', (True,)),
        ('pow', torch.rand(S, S, S) + 1e-3, (3.14,), 'constant', (True,)),
        ('pow', torch.rand(S, S, S, dtype=torch.cdouble) + 1e-3 * (1 + 1j), (3.14,), 'complex_constant', (True,)),
        ('__rpow__', torch.rand(S, S, S) + 1e-3, (3.14,), 'constant', (True, 'aten::pow')),
        ('pow', uniform_scalar(1e-3, requires_grad=True), (3.14,), 'scalar_constant', (True,)),
        ('pow', uniform_scalar(1e-3 * (1 + 1j), requires_grad=True), (3.14,), 'complex_scalar_constant', (True,)),
        ('pow', uniform_scalar(1e-3 * (1 + 1j), requires_grad=True), (3.14j,), 'complex_imaginary_exponent', (True,)),
        ('__rpow__', uniform_scalar(1e-3, requires_grad=True), (3.14,), 'scalar_constant', (True, 'aten::pow')),
        ('float_power', torch.rand(S, S, S) + 1e-3, (torch.rand(S, S, S) + 0.1,), ''),
        ('float_power', torch.rand(S, S, S) + 1e-3, (torch.rand(1,) + 0.1,), 'broadcast_rhs'),
        ('float_power', torch.rand(1,) + 1e-3, (torch.rand(S, S, S) + 0.1,), 'broadcast_lhs'),
        ('float_power', torch.rand(S, 1, S) + 1e-3, (torch.rand(1, S, 1) + 0.1,), 'broadcast_all'),
        ('float_power', uniform_scalar(1e-3, requires_grad=True), (uniform_scalar(0.1),), 'scalar'),
        ('float_power', torch.rand(S, S, S) + 1e-3, (uniform_scalar(0.1),), 'scalar_broadcast_rhs'),
        ('float_power', uniform_scalar(1e-3, requires_grad=True), (torch.rand(S, S, S) + 0.1,), 'scalar_broadcast_lhs'),
        ('float_power', torch.rand(S, S, S) + 1e-3, (3.14,), 'constant'),
        ('transpose', (1, 2, 3), (1, 2), 'dim', (False,), [0, 1]),
        ('transpose', (), (0, 0), 'scalar', (False,)),
        ('transpose', (1,), (0, 0), '1d', (False,)),
        ('transpose', (L, L), (0, 1), '2d', (False,)),
        ('transpose', (S, S, S), (2, 0), '3d', (False,)),
        ('swapdims', (1, 2, 3), (1, 2), 'dim', (False,), [0, 1]),
        ('swapdims', (), (0, 0), 'scalar', (False,)),
        ('swapdims', (1,), (0, 0), '1d', (False,)),
        ('swapdims', (L, L), (0, 1), '2d', (False,)),
        ('swapdims', (S, S, S), (2, 0), '3d', (False,)),
        ('swapaxes', (1, 2, 3), (1, 2), 'dim', (False,), [0, 1]),
        ('swapaxes', (), (0, 0), 'scalar', (False,)),
        ('swapaxes', (1,), (0, 0), '1d', (False,)),
        ('swapaxes', (L, L), (0, 1), '2d', (False,)),
        ('swapaxes', (S, S, S), (2, 0), '3d', (False,)),
        ('t', (1, 2), NO_ARGS, '', (False,)),
        ('view', (S, S, S), (S * S, S), '', (False,)),
        ('view', (torch.Size([S * S, S]),), (S, S, S), 'size', (False,)),
        ('view', (S,), (S,), '1d', (False,)),
        ('view', (), (dont_convert(()),), 'scalar_to_scalar', (False,)),
        ('view', (), (1,), 'scalar_to_1d', (False,)),
        ('ravel', (S, S, S), NO_ARGS, '', (False,)),
        ('reshape', (S, S, S), (S * S, S), '', (False,)),
        ('reshape', (torch.Size([S * S, S]),), (S, S, S), 'size', (False,)),
        ('reshape', (S,), (S,), '1d', (False,)),
        ('reshape', (), (dont_convert(()),), 'scalar_to_scalar', (False,)),
        ('reshape', (), (1,), 'scalar_to_1d', (False,)),
        ('reshape_as', (S, S, S), (non_differentiable(torch.rand(S * S, S)),)),
        ('reshape_as', (), (non_differentiable(torch.tensor(42.)),), 'scalar'),
        ('reshape_as', (), (non_differentiable(torch.rand(1, 1)),), 'scalar_to_dims'),
        ('roll', (S, S, S), (0, 0), 'd0'),
        ('roll', (S, S, S), (1, 2), 'd12'),
        ('roll', (S, S, S), (0, 2,), 'd02'),
        ('roll', (S, S, S), (2, 0,), 'd20'),
        ('roll', (S, S, S), (-1, 0), 'neg_shift'),
        ('roll', (S, S, S), (10000, 1), 'loop_shift'),
        ('roll', (S, S, S), (2,), 'flattened'),
        ('roll', (S, S, S), ([1, 2, -1], [0, 1, 2]), 'three_dims'),
        ('rot90', (S, S, S), (1, [0, 1],), 'k1_d01'),
        ('rot90', (S, S, S), (1, [1, 2],), 'k1_d12'),
        ('rot90', (S, S, S), (1, [1, -1],), 'k1_neg_d'),
        ('rot90', (S, S, S), (), 'default'),
        ('view_as', (S, S, S), (non_differentiable(torch.rand(S * S, S)),)),
        ('view_as', (), (non_differentiable(torch.tensor(5.5)),), 'scalar'),
        ('view_as', (), (non_differentiable(torch.rand(1, 1)),), 'scalar_to_dims'),
        ('expand', (S, 1, 1), (S, S, S), '', (False,)),
        ('expand', (torch.Size([S, 1, S]),), (S, S, S), 'size', (False,)),
        ('expand', (S, 1), (S, S, S), 'new_dim', (False,)),
        ('expand', (1,), (S, S, S), '1_element', (False,)),
        ('expand', (1, S), (1, 1, S), 'new_dim_front_old_front_1', (False,)),
        ('expand', (), (dont_convert(()),), 'scalar_to_scalar'),
        ('expand', (), (1, 3, 2), 'scalar_to_dims', (False,)),
        ('expand_as', (S, 1, 1), (torch.rand(S, S, S),), '', (False,)),
        ('real', (S, S, S), NO_ARGS, 'complex'),
        ('imag', (S, S, S), NO_ARGS, 'complex'),
        ('view_as_real', (S, S, S), NO_ARGS, 'complex'),
        ('view_as_complex', (S, S, 2), NO_ARGS),
        ('complex', (S, S, S), ((S, S, S),), ''),
        ('atan2', (S, S, S), ((S, S, S),)),
        ('atan2', (), ((),), 'scalar'),
        ('atan2', (S, S, S), ((S,),), 'broadcast_rhs'),
        ('atan2', (S,), ((S, S, S),), 'broadcast_lhs'),
        ('atan2', (S, 1, S), ((S, S),), 'broadcast_all'),
        ('fmod', (S, S, S), (1.5,), '', (True,)),
        ('fmod', (), (1.5,), 'scalar', (True,)),
        ('fmod', (S, S, S), (non_differentiable(torch.rand(S, S, S) + 1.5),), 'tensor'),
        ('fmod', (S,), (non_differentiable(torch.rand(S, S, S) + 1.5),), 'tensor_broadcast_lhs'),
        ('fmod', (S, S, S), (non_differentiable(torch.rand(S) + 1.5),), 'tensor_broadcast_rhs'),
        ('fmod', (S, 1, S), (non_differentiable(torch.rand(S, S) + 1.5),), 'tensor_broadcast_all'),
        ('fmod', (), (non_differentiable(uniform_scalar(1.5)),), 'scalar_tensor'),
        ('fmod', (), (non_differentiable(torch.rand(S, S, S) + 1.5),), 'scalar_tensor_broadcast_lhs'),
        ('fmod', (S, S, S), (non_differentiable(uniform_scalar(1.5)),), 'scalar_tensor_broadcast_rhs'),
        ('hypot', (S, S), ((S, S),)),
        ('remainder', (S, S, S), (1.5,), '', (True,)),
        ('remainder', (), (1.5,), 'scalar', (True,)),
        ('remainder', (S, S, S), (non_differentiable(torch.rand(S, S, S) + 1.5),), 'tensor'),
        ('remainder', (S,), (non_differentiable(torch.rand(S, S, S) + 1.5),), 'tensor_broadcast_lhs'),
        ('remainder', (S, 1, S), (non_differentiable(torch.rand(S, S) + 1.5),), 'tensor_broadcast_all'),
        ('remainder', (), (non_differentiable(uniform_scalar(1.5)),), 'scalar_tensor'),
        ('remainder', (), (non_differentiable(torch.rand(S, S, S) + 1.5),), 'scalar_tensor_broadcast_lhs'),
        ('lerp', (S,), ((S, S, S), 0.4), 'broadcast_lhs', (True,)),
        ('lerp', (S, 1, S), ((S, S), 0.4), 'broadcast_all', (True,)),
        ('lerp', (), ((S, S, S), 0.4), 'scalar_broadcast_lhs', (True,)),
        ('lerp', (S, 1, S), ((S, S), (S, 1, 1, S)), 'tensor_broadcast_all', (True,)),
        ('mean', (S, S, S), NO_ARGS, '', (True,)),
        ('mean', (S, S, S), (1,), 'dim', (True,), [0]),
        ('mean', (S, S, S), (1, True,), 'keepdim_dim', (True,), [0]),
        ('mean', (), NO_ARGS, 'scalar', (True,)),
        ('mean', (), (0,), 'scalar_dim', (True,), [0]),
        ('mean', (), (0, True,), 'scalar_keepdim_dim', (True,), [0]),
        ('mean', (S, S, S), (), 'dtype', (True,), (), (), ident, {'dtype': torch.float64}),
        ('kthvalue', (S, S, S), (2,)),
        ('kthvalue', (S, S, S), (2, 1,), 'dim', (), [1]),
        ('kthvalue', (S, S, S), (2, 1,), 'dim_alert_nondeterministic', (), [1],
            [skipMeta, expectedAlertNondeterministic('kthvalue CUDA', 'cuda')]),
        ('kthvalue', (S, S, S), (2, 1, True,), 'keepdim_dim', (), [1]),
        ('kthvalue', (S,), (2, 0,), 'dim_1d', (), [1]),
        ('kthvalue', (S,), (2, 0, True,), 'keepdim_dim_1d', (), [1]),
        ('kthvalue', (), (1,), 'scalar', (), ()),
        ('kthvalue', (), (1, 0,), 'scalar_dim', (), [1]),
        ('kthvalue', (), (1, 0, True), 'scalar_keepdim_dim', (), [1]),
        ('quantile', (S, S, S), (0.5,)),
        ('quantile', (S, S, S), (0.5, 0), 'dim', (), [1]),
        ('quantile', (S, S, S), (0.5, None, True), 'keepdim'),
        ('quantile', (S, S, S), (0.5, 0, False), 'linear', (), [1], NO_ARGS, ident, {'interpolation': 'linear'}),
        ('quantile', (S, S, S), (0.5, 0, False), 'lower', (), [1], NO_ARGS, ident, {'interpolation': 'lower'}),
        ('quantile', (S, S, S), (0.5, 0, False), 'higher', (), [1], NO_ARGS, ident, {'interpolation': 'higher'}),
        ('quantile', (S, S, S), (0.5, 0, False), 'midpoint', (), [1], NO_ARGS, ident, {'interpolation': 'midpoint'}),
        ('quantile', (S, S, S), (0.5, 0, False), 'nearest', (), [1], NO_ARGS, ident, {'interpolation': 'nearest'}),
        ('quantile', (), (0.5,), 'scalar'),
        ('nanquantile', (S, S, S), (0.5,)),
        ('nanquantile', (S, S, S), (0.5, 0), 'dim', (), [1]),
        ('nanquantile', (S, S, S), (0.5, None, True), 'keepdim'),
        ('nanquantile', (S, S, S), (0.5, 0, False), 'linear', (), [1], NO_ARGS, ident, {'interpolation': 'linear'}),
        ('nanquantile', (S, S, S), (0.5, 0, False), 'lower', (), [1], NO_ARGS, ident, {'interpolation': 'lower'}),
        ('nanquantile', (S, S, S), (0.5, 0, False), 'higher', (), [1], NO_ARGS, ident, {'interpolation': 'higher'}),
        ('nanquantile', (S, S, S), (0.5, 0, False), 'midpoint', (), [1], NO_ARGS, ident, {'interpolation': 'midpoint'}),
        ('nanquantile', (S, S, S), (0.5, 0, False), 'nearest', (), [1], NO_ARGS, ident, {'interpolation': 'nearest'}),
        ('nanquantile', (), (0.5,), 'scalar'),
        ('median', (S, S, S), NO_ARGS),
        ('median', (S, S, S), (1,), 'dim', (), [0]),
        ('median', (S, S, S), (1,), 'dim_alert_nondeterministic', (), [0],
            [skipMeta, expectedAlertNondeterministic('median CUDA with indices output', 'cuda')]),
        ('median', (S, S, S), (1, True,), 'keepdim_dim', (), [0]),
        ('median', (), NO_ARGS, 'scalar'),
        ('median', (), (0,), 'scalar_dim', (), [0]),
        ('median', (), (0, True,), 'scalar_keepdim_dim', (), [0]),
        ('nanmedian', (S, S, S), NO_ARGS),
        ('nanmedian', (S, S, S), (1,), 'dim', (), [0]),
        ('nanmedian', (S, S, S), (1, True,), 'keepdim_dim', (), [0]),
        ('nanmedian', (), NO_ARGS, 'scalar'),
        ('nanmedian', (), (0,), 'scalar_dim', (), [0]),
        ('nanmedian', (), (0, True,), 'scalar_keepdim_dim', (), [0]),
        ('sum', (S, S, S), NO_ARGS),
        ('sum', (S, S, S), (1,), 'dim', (), [0]),
        ('sum', (S, S, S), (1, True,), 'keepdim_dim', (), [0]),
        ('sum', (), NO_ARGS, 'scalar'),
        ('sum', (), (0,), 'scalar_dim', (), [0]),
        ('sum', (), (0, True,), 'scalar_keepdim_dim', (), [0]),
        ('sum', (S, S, S), ([1, 2],), 'multi_dim'),
        ('sum', (S, S, S), ([1, 2], True,), 'multi_dim_keepdim'),
        ('nansum', (S, S, S), NO_ARGS),
        ('nansum', (S, S, S), (1,), 'dim', (), [0]),
        ('nansum', (S, S, S), (1, True,), 'keepdim_dim', (), [0]),
        ('nansum', (), NO_ARGS, 'scalar'),
        ('nansum', (), (0,), 'scalar_dim', (), [0]),
        ('nansum', (), (0, True,), 'scalar_keepdim_dim', (), [0]),
        ('nansum', (S, S, S), ([1, 2],), 'multi_dim'),
        ('nansum', (S, S, S), ([1, 2], True,), 'multi_dim_keepdim'),
        ('var_mean', (S, S, S), NO_ARGS, ''),
        ('var_mean', (S, S, S), (1,), 'dim', [0]),
        ('var_mean', (S, S, S), (1, True, True), 'keepdim_dim', [0]),
        ('var_mean', (S,), (0,), 'dim_1d', [0]),
        ('var_mean', (S,), (0, True, True), 'keepdim_dim_1d', [0]),
        ('std_mean', (S, S, S), NO_ARGS, ''),
        ('std_mean', (S, S, S), (1,), 'dim', [0]),
        ('std_mean', (S, S, S), (1, True, True), 'keepdim_dim', [0]),
        ('std_mean', (S,), (0,), 'dim_1d', [0]),
        ('std_mean', (S,), (0, True, True), 'keepdim_dim_1d', [0]),
        ('renorm', (S, S, S), (2, 1, 0.5), 'dim', (), [1]),
        ('renorm', (S, S, S), (1, 2, 3), 'norm_1'),
        ('renorm', (S, S, S), (inf, 2, 0.5), 'norm_inf'),
        ('logcumsumexp', (S, S, S), (0,), 'dim0', (), [0]),
        ('logcumsumexp', (S, S, S), (1,), 'dim1', (), [0]),
        ('logcumsumexp', (), (0,), 'dim0_scalar', (), [0]),
        ('log_softmax', (S, S, S), (1, torch.float64,), 'kwarg_dtype_would_break_jit_loader', (True,)),
        ('addmm', (S, M), ((S, S), (S, M)), '', (True, ['aten::add', 'aten::mm'])),
        ('addmm', (1,), ((S, S), (S, M)), 'broadcast_lhs', (True, ['aten::add', 'aten::mm'])),
        ('addmm', (S, M), ((S, S), (S, M)), 'coef', (True,), (), (), ident, {'beta': 0.2, 'alpha': 0.6}),
        ('addmm', (1,), ((S, S), (S, M)), 'broadcast_lhs_coef', (True,), (), (), ident, {'beta': 0.2, 'alpha': 0.6}),
        ('addmm', (), ((S, S), (S, M)), 'scalar_broadcast_lhs', (True, ['aten::add', 'aten::mm'])),
        ('addmm', (), ((S, S), (S, M)), 'scalar_broadcast_lhs_coef', (True,), (), (), ident, {'beta': 0.2, 'alpha': 0.6}),
        ('addbmm', (S, M), ((S, S, S), (S, S, M)),),
        ('addbmm', (1,), ((S, S, S), (S, S, M)), 'broadcast_lhs'),
        ('addbmm', (S, M), ((S, S, S), (S, S, M)), 'coef', (), (), (), ident, {'beta': 0.2, 'alpha': 0.6}),
        ('addbmm', (1,), ((S, S, S), (S, S, M)), 'broadcast_lhs_coef', (),
         (), (), ident, {'beta': 0.2, 'alpha': 0.6}),
        ('addbmm', (), ((S, S, S), (S, S, M)), 'scalar_broadcast_lhs'),
        ('addbmm', (), ((S, S, S), (S, S, M)), 'scalar_broadcast_lhs_coef', (), (), (), ident,
         {'beta': 0.2, 'alpha': 0.6}),
        ('baddbmm', (S, S, M), ((S, S, S), (S, S, M)),),
        ('baddbmm', (1,), ((S, S, S), (S, S, M)), 'broadcast_lhs'),
        ('baddbmm', (S, S, M), ((S, S, S), (S, S, M)), 'coef', (), (), (), ident, {'beta': 0.2, 'alpha': 0.6}),
        ('baddbmm', (1,), ((S, S, S), (S, S, M)), 'broadcast_lhs_coef', (),
         (), (), ident, {'beta': 0.2, 'alpha': 0.6}),
        ('baddbmm', (), ((S, S, S), (S, S, M)), 'scalar_broadcast_lhs'),
        ('baddbmm', (), ((S, S, S), (S, S, M)), 'scalar_broadcast_lhs_coef', (), (), (), ident,
         {'beta': 0.2, 'alpha': 0.6}),
        ('addmv', (S,), ((S, M), (M,)),),
        ('addmv', (1,), ((S, M), (M,)), 'broadcast_lhs'),
        ('addmv', (S,), ((S, M), (M,)), 'coef', (), (), (), ident, {'beta': 0.2, 'alpha': 0.6}),
        ('addmv', (1,), ((S, M), (M,)), 'broadcast_lhs_coef', (), (), (), ident, {'beta': 0.2, 'alpha': 0.6}),
        ('addmv', (), ((S, M), (M,)), 'scalar_broadcast_lhs'),
        ('addmv', (), ((S, M), (M,)), 'scalar_broadcast_lhs_coef', (), (), (), ident, {'beta': 0.2, 'alpha': 0.6}),
        ('dot', (L,), ((L,),), '', (True,)),
        ('vdot', (L,), ((L,),),),
        ('mm', (S, M), ((M, S),), '', (True,)),
        ('bmm', (M, S, M), ((M, M, S),), '', (True,)),
        ('mv', (S, M), ((M,),), '', (True,)),
        ('inner', (S,), ((S,),), "1d_1d", (False,)),
        ('inner', (), ((S, S),), "scalar_2d", (False,)),
        ('matmul', (L,), ((L,),), '', (True,)),
        ('matmul', (S, M), ((M,),), "2d_1d", (True,)),
        ('matmul', (M,), ((M, S),), "1d_2d", (True,)),
        ('matmul', (S, M), ((M, S),), "2d_2d", (True,)),
        ('matmul', (S, S, M), ((M,),), "3d_1d", (True,)),
        ('matmul', (S, S, M), ((M, S),), "3d_2d", (True,)),
        ('matmul', (M,), ((S, M, S),), "1d_3d", (True,)),
        ('matmul', (S, M), ((S, M, S),), "2d_3d", (True,)),
        ('matmul', (S, S, M, M), ((S, S, M, S),), "4d_4d", (True,)),
        ('matmul', (S, S, M, M), ((M,),), "4d_1d", (True,)),
        ('matmul', (M,), ((S, S, M, S),), "1d_4d", (True,)),
        ('matrix_exp', (S, S), NO_ARGS, "single_matrix"),
        ('matrix_exp', (S, S, S), NO_ARGS, "batch_of_matrices"),
        ('mvlgamma', torch.empty(S,).uniform_(0.5, 1), [1], "p=1"),
        ('mvlgamma', torch.empty(S,).uniform_(1, 2), [2], "p=2"),
        ('mvlgamma', torch.empty(S, S).uniform_(1.5, 3), [3], "p=3"),
        ('mvlgamma', torch.empty(S, S).uniform_(2.5, 5), [5], "p=5"),
        ('addcmul', (S, S), ((S, S), (S, S)), '', (True,)),
        ('addcmul', (S, S), ((S, 1), (1, S)), 'broadcast_rhs', (True,)),
        ('addcmul', (1,), ((S, S, 1), (1, S)), 'broadcast_all', (True,)),
        ('addcmul', (S, S), ((S, S), (S, S)), 'scale', (True,), (), (), ident, {'value': 0.5}),
        ('addcmul', (S, S), ((S, 1), (1, S)), 'scale_broadcast_rhs', (True,), (), (), ident, {'value': 0.5}),
        ('addcmul', (1,), ((S, S, 1), (1, S)), 'scale_broadcast_all', (True,), (), (), ident, {'value': 0.5}),
        ('addcmul', (), ((), ()), 'scalar', (True,)),
        ('addcmul', (S, S), ((), ()), 'scalar_broadcast_rhs', (True,)),
        ('addcmul', (), ((S, S, 1), (1, S)), 'scalar_broadcast_lhs', (True,)),
        ('addcmul', (), ((), ()), 'scalar_scale', (True,), (), (), ident, {'value': 0.5}),
        ('addcmul', (S, S), ((), ()), 'scalar_scale_broadcast_rhs', (True,), (), (), ident, {'value': 0.5}),
        ('addcmul', (), ((S, S, 1), (1, S)), 'scalar_scale_broadcast_lhs', (True,), (), (), ident, {'value': 0.5}),
        ('addcdiv', (S, S), ((S, S), (S, S))),
        ('addcdiv', (S, S), ((S, 1), (1, S)), 'broadcast_rhs'),
        ('addcdiv', (1,), ((S, S, 1), (1, S)), 'broadcast_all'),
        ('addcdiv', (S, S), ((S, S), (S, S)), 'scale', (), (), (), ident, {'value': 0.5}),
        ('addcdiv', (S, S), ((S, 1), (1, S)), 'scale_broadcast_rhs', (), (), (), ident, {'value': 0.5}),
        ('addcdiv', (1,), ((S, S, 1), (1, S)), 'scale_broadcast_all', (), (), (), ident, {'value': 0.5}),
        ('addcdiv', (), ((), ()), 'scalar'),
        ('addcdiv', (S, S), ((), ()), 'scalar_broadcast_rhs'),
        ('addcdiv', (), ((S, S, 1), (1, S)), 'scalar_broadcast_lhs'),
        ('addcdiv', (), ((), ()), 'scalar_scale', (), (), (), ident, {'value': 0.5}),
        ('addcdiv', (S, S), ((), ()), 'scalar_scale_broadcast_rhs', (), (), (), ident, {'value': 0.5}),
        ('addcdiv', (), ((S, S, 1), (1, S)), 'scalar_scale_broadcast_lhs', (), (), (), ident, {'value': 0.5}),
        ('zero_', (S, S, S), NO_ARGS),
        ('zero_', (), NO_ARGS, 'scalar'),
        ('logaddexp', (S, S), ((S, S),)),
        ('logaddexp2', (S, S), ((S, S),)),
        ('logsumexp', (S, S), (1,), '', (True,)),
        ('logsumexp', (), (0,), 'scalar', (True,)),
        ('norm', (S, S), (), 'default'),
        ('norm', (S, S), (2,), '2'),
        ('norm', (S, S), (0,), '0'),
        ('norm', (S, S), (0.5,), '0_5'),
        ('norm', (S, S), (1,), '1'),
        ('norm', (S, S), (3,), '3'),
        ('norm', (S, S), (inf,), 'inf'),
        ('norm', (S, S), (-inf,), '-inf'),
        ('norm', (S, S), ('fro',), 'fro_default'),
        ('norm', (S, S), ('fro', [0, 1],), 'fro'),
        ('norm', (S, S), ('nuc',), 'nuc', (), NO_ARGS, [skipCPUIfNoLapack, skipCUDAIfNoMagma]),
        ('norm', (S, S, S), ('nuc', [1, 2]), 'nuc_batched', (), NO_ARGS, [skipCPUIfNoLapack, skipCUDAIfNoMagma]),
        ('norm', (S, S), (-1,), 'neg_1'),
        ('norm', (S, S), (-2,), 'neg_2'),
        ('norm', (S, S), (-0.5,), 'neg_0_5'),
        ('norm', (S, S), (-1.5,), 'neg_1_5'),
        ('norm', (S, S), (-2, 1,), 'neg_2_2_dim', (), [1]),
        ('norm', (S, S), (-1, 1,), 'neg_1_2_dim', (), [1]),
        ('norm', (S, S), (0, 1,), '0_2_dim', (), [1]),
        ('norm', (S, S), (1, 1,), '1_2_dim', (), [1]),
        ('norm', (S, S), (2, 1,), '2_2_dim', (), [1]),
        ('norm', (S, S), (3, 1,), '3_2_dim', (), [1]),
        ('norm', (S, S), (inf, 1,), 'inf_2_dim'),
        ('norm', torch.rand(S, S, S) + 5e-2, (1.5,), '1_5_default'),
        ('norm', (S, S, S), (2, 1), '2_dim', (), [1]),
        ('norm', (S, S, S), (3, 1), '3_dim', (), [1]),
        ('norm', torch.rand(S, S, S) + 5e-2, (1.5, 1), '1_5_dim', (), [1]),
        ('norm', (S, S, S), (2, 1, True), 'keepdim_2_dim', (), [1]),
        ('norm', (S, S, S), (3, 1, True), 'keepdim_3_dim', (), [1]),
        ('norm', torch.rand(S, S, S) + 5e-2, (1.5, 1, True), 'keepdim_1_5_dim', (), [1]),
        ('norm', (), (2, 0), '2_dim_scalar', (), [1]),
        ('norm', (), (3, 0), '3_dim_scalar', (), [1]),
        ('norm', (), (2, 0, True), 'keepdim_2_dim_scalar', (), [1]),
        ('norm', (), (3, 0, True), 'keepdim_3_dim_scalar', (), [1]),
        ('clone', (S, M, S), NO_ARGS),
        ('clone', (), NO_ARGS, 'scalar'),
        ('contiguous', (S, S), NO_ARGS, '', (True,)),
        ('contiguous', torch.randn(S, S).transpose(0, 1), NO_ARGS, 'not_contiguous', (True,)),
        ('dist', (S, S, S), ((S, S, S),)),
        ('dist', (S, S, S), ((S,),), 'broadcast_rhs'),
        ('dist', (S,), ((S, S, S),), 'broadcast_lhs'),
        ('dist', (S, 1, S), ((S, S),), 'broadcast_all'),
        ('dist', (), ((),), 'scalar'),
        ('dist', (S, S, S), ((),), 'scalar_broadcast_rhs'),
        ('dist', (), ((S, S, S),), 'scalar_broadcast_lhs'),
        ('dist', (S, S, S), ((S, S, S), 4), '4'),
        ('dist', (S, S, S), ((S,), 4), '4_broadcast_rhs'),
        ('dist', (S,), ((S, S, S), 4), '4_broadcast_lhs'),
        ('dist', (S, 1, S), ((S, S), 4), '4_broadcast_all'),
        ('dist', (), ((), 4), 'scalar_4'),
        ('dist', (S, S, S), ((), 4), 'scalar_4_broadcast_rhs'),
        ('dist', (), ((S, S, S), 4), 'scalar_4_broadcast_lhs'),
        ('diag_embed', (S, S), NO_ARGS),
        ('diagonal', (M, M), NO_ARGS, '2d'),
        ('diagonal', (3, 5), NO_ARGS, '2d_wide'),
        ('diagonal', (3, 5), (2,), '2d_wide_pos'),
        ('diagonal', (3, 5), (-2,), '2d_wide_neg'),
        ('diagonal', (5, 3), NO_ARGS, '2d_tall'),
        ('diagonal', (5, 3), (2,), '2d_tall_pos'),
        ('diagonal', (5, 3), (-2,), '2d_tall_neg'),
        ('diagonal', (M, M), (1,), '2d_1'),
        ('diagonal', (M, M), (2,), '2d_2'),
        ('diagonal', (M, M, M), (1, 1, 2), '3d_1'),
        ('diagonal', (M, M, M), (2, 0, 1), '3d_2'),
        ('diagonal', (M, M, M), (-2, 0, 1), '3d_3'),
        ('tril', (M, M), NO_ARGS),
        ('tril', (M, M), (2,), 'idx'),
        ('tril', (S, M, M), NO_ARGS, 'batched'),
        ('tril', (S, M, M), (2,), 'batched_idx'),
        ('tril', (3, 3, S, S), NO_ARGS, 'more_batched'),
        ('triu', (M, M), NO_ARGS),
        ('triu', (M, M), (2,), 'idx'),
        ('triu', (S, M, M), NO_ARGS, 'batched'),
        ('triu', (S, M, M), (2,), 'batched_idx'),
        ('triu', (3, 3, S, S), NO_ARGS, 'more_batched'),
        ('cross', (S, 3), ((S, 3),)),
        ('cross', (S, 3, S), ((S, 3, S), 1), 'dim'),
        ('index_fill', (S, S), (0, index_variable(2, S), 2), 'dim', (), [0]),
        ('index_fill', (S, S), (0, index_variable(2, S), ()), 'variable_dim', (), [0]),
        ('index_fill', (S, S), (0, torch.tensor(0, dtype=torch.int64), 2), 'scalar_index_dim', (), [0]),
        ('index_fill', (), (0, torch.tensor([0], dtype=torch.int64), 2), 'scalar_input_dim', (), [0]),
        ('index_fill', (), (0, torch.tensor(0, dtype=torch.int64), 2), 'scalar_both_dim', (), [0]),
        ('det', (S, S), NO_ARGS, '', (), NO_ARGS, [skipCPUIfNoLapack, skipCUDAIfNoMagma]),
        ('det', (1, 1), NO_ARGS, '1x1', (), NO_ARGS, [skipCPUIfNoLapack, skipCUDAIfNoMagma]),
        ('det', lambda dtype, device: random_symmetric_matrix(S), NO_ARGS, 'symmetric', (),
            NO_ARGS, [skipCPUIfNoLapack, skipCUDAIfNoMagma]),
        ('det', lambda dtype, device: random_symmetric_psd_matrix(S),
            NO_ARGS, 'symmetric_psd', (), NO_ARGS, [skipCPUIfNoLapack, skipCUDAIfNoMagma]),
        ('det', lambda dtype, device: random_symmetric_pd_matrix(S),
            NO_ARGS, 'symmetric_pd', (), NO_ARGS, [skipCPUIfNoLapack, skipCUDAIfNoMagma]),
        ('det', lambda dtype, device: random_square_matrix_of_rank(S, S - 2),
            NO_ARGS, 'dim2_null', (), NO_ARGS, [skipCPUIfNoLapack, skipCUDAIfNoMagma]),
        ('det', lambda dtype, device: random_square_matrix_of_rank(S, 1), NO_ARGS, 'rank1', (),
            NO_ARGS, [skipCPUIfNoLapack, skipCUDAIfNoMagma]),
        ('det', lambda dtype, device: random_square_matrix_of_rank(S, 2), NO_ARGS, 'rank2', (),
            NO_ARGS, [skipCPUIfNoLapack, skipCUDAIfNoMagma]),
        ('det', lambda dtype, device: random_fullrank_matrix_distinct_singular_value(S), NO_ARGS,
         'distinct_singular_values', (), NO_ARGS, [skipCPUIfNoLapack, skipCUDAIfNoMagma]),
        ('det', (3, 3, S, S), NO_ARGS, 'batched', (), NO_ARGS, [skipCPUIfNoLapack, skipCUDAIfNoMagma, skipCUDAIfRocm]),
        ('det', (3, 3, 1, 1), NO_ARGS, 'batched_1x1', (), NO_ARGS, [skipCPUIfNoLapack, skipCUDAIfNoMagma]),
        ('det', lambda dtype, device: random_symmetric_matrix(S, 3),
            NO_ARGS, 'batched_symmetric', (), NO_ARGS, [skipCPUIfNoLapack, skipCUDAIfNoMagma, skipCUDAIfRocm]),
        ('det', lambda dtype, device: random_symmetric_psd_matrix(S, 3),
            NO_ARGS, 'batched_symmetric_psd', (), NO_ARGS, [skipCPUIfNoLapack, skipCUDAIfNoMagma, skipCUDAIfRocm]),
        ('det', lambda dtype, device: random_symmetric_pd_matrix(S, 3),
            NO_ARGS, 'batched_symmetric_pd', (), NO_ARGS, [skipCPUIfNoLapack, skipCUDAIfNoMagma, skipCUDAIfRocm]),
        ('det', lambda dtype, device: random_fullrank_matrix_distinct_singular_value(S, 3, 3), NO_ARGS,
         'batched_distinct_singular_values', (), NO_ARGS, [skipCPUIfNoLapack, skipCUDAIfNoMagma, skipCUDAIfRocm]),
        # For `logdet` the function at det=0 is not smooth.
        # We need to exclude tests with det=0 (e.g. dim2_null, rank1, rank2) and use
        # `make_nonzero_det` to make the random matrices have nonzero det. For
        # `logdet`, we also set `make_nonzero_det(matrix, sign=1)` to make the
        # matrix have positive det.
        ('logdet', lambda dtype, device: make_nonzero_det(torch.randn(S, S), 1),
            NO_ARGS, '', (), NO_ARGS, [skipCPUIfNoLapack, skipCUDAIfNoMagma]),
        ('logdet', lambda dtype, device: make_nonzero_det(torch.randn(1, 1), 1),
            NO_ARGS, '1x1', (), NO_ARGS, [skipCPUIfNoLapack, skipCUDAIfNoMagma]),
        ('logdet', lambda dtype, device: make_nonzero_det(random_symmetric_matrix(S), 1), NO_ARGS,
         'symmetric', (), NO_ARGS, [skipCPUIfNoLapack, skipCUDAIfNoMagma]),
        ('logdet', lambda dtype, device: make_nonzero_det(random_symmetric_pd_matrix(S), 1), NO_ARGS,
         'symmetric_pd', (), NO_ARGS, [skipCPUIfNoLapack, skipCUDAIfNoMagma]),
        ('logdet', lambda dtype, device: make_nonzero_det(random_fullrank_matrix_distinct_singular_value(S), 1, 0), NO_ARGS,
         'distinct_singular_values', (), NO_ARGS, [skipCPUIfNoLapack, skipCUDAIfNoMagma]),
        ('logdet', lambda dtype, device: make_nonzero_det(torch.randn(3, 3, S, S), 1),
            NO_ARGS, 'batched', (), NO_ARGS, [skipCPUIfNoLapack, skipCUDAIfNoMagma, skipCUDAIfRocm]),
        ('logdet', lambda dtype, device: make_nonzero_det(torch.randn(3, 3, 1, 1), 1),
            NO_ARGS, 'batched_1x1', (), NO_ARGS, [skipCPUIfNoLapack, skipCUDAIfNoMagma]),
        ('logdet', lambda dtype, device: make_nonzero_det(random_symmetric_matrix(S, 3), 1), NO_ARGS,
         'batched_symmetric', (), NO_ARGS, [skipCPUIfNoLapack, skipCUDAIfNoMagma, skipCUDAIfRocm]),
        ('logdet', lambda dtype, device: make_nonzero_det(random_symmetric_pd_matrix(S, 3), 1), NO_ARGS,
         'batched_symmetric_pd', (), NO_ARGS, [skipCPUIfNoLapack, skipCUDAIfNoMagma, skipCUDAIfRocm]),
        ('logdet', lambda dtype, device: make_nonzero_det(random_fullrank_matrix_distinct_singular_value(S, 3), 1, 0), NO_ARGS,
         'batched_distinct_singular_values', (), NO_ARGS, [skipCPUIfNoLapack, skipCUDAIfNoMagma, skipCUDAIfRocm]),
        ('fill_', (S, S, S), (1,), 'number'),
        ('fill_', (), (1,), 'number_scalar'),
        ('fill_', (S, S, S), ((),), 'variable'),
        ('eq_', (S, S, S), ((S, S, S),)),
        ('eq_', (S, S, S), ((1,),), 'broadcast_rhs'),
        ('eq_', (), ((),), 'scalar'),
        ('eq_', (S, S, S), ((),), 'scalar_broadcast_rhs'),
        ('ne_', (S, S, S), ((S, S, S),)),
        ('ne_', (S, S, S), ((1,),), 'broadcast_rhs'),
        ('ne_', (), ((),), 'scalar'),
        ('ne_', (S, S, S), ((),), 'scalar_broadcast_rhs'),
        ('gt_', (S, S, S), ((S, S, S),)),
        ('gt_', (S, S, S), ((1,),), 'broadcast_rhs'),
        ('gt_', (), ((),), 'scalar'),
        ('gt_', (S, S, S), ((),), 'scalar_broadcast_rhs'),
        ('ge_', (S, S, S), ((S, S, S),)),
        ('ge_', (S, S, S), ((1,),), 'broadcast_rhs'),
        ('ge_', (), ((),), 'scalar'),
        ('ge_', (S, S, S), ((),), 'scalar_broadcast_rhs'),
        ('lt_', (S, S, S), ((S, S, S),)),
        ('lt_', (S, S, S), ((1,),), 'broadcast_rhs'),
        ('lt_', (), ((),), 'scalar'),
        ('lt_', (S, S, S), ((),), 'scalar_broadcast_rhs'),
        ('le_', (S, S, S), ((S, S, S),)),
        ('le_', (S, S, S), ((1,),), 'broadcast_rhs'),
        ('le_', (), ((),), 'scalar'),
        ('le_', (S, S, S), ((),), 'scalar_broadcast_rhs'),
        ('eq_', (S, S, S), (0,), 'pyscalar'),
        ('ne_', (S, S, S), (0,), 'pyscalar'),
        ('gt_', (S, S, S), (0,), 'pyscalar'),
        ('ge_', (S, S, S), (0,), 'pyscalar'),
        ('le_', (S, S, S), (0,), 'pyscalar'),
        ('lt_', (), (0,), 'pyscalar'),
        ('eq_', (), (0,), 'pyscalar_scalar'),
        ('ne_', (), (0,), 'pyscalar_scalar'),
        ('gt_', (), (0,), 'pyscalar_scalar'),
        ('ge_', (), (0,), 'pyscalar_scalar'),
        ('lt_', (), (0,), 'pyscalar_scalar'),
        ('le_', (), (0,), 'pyscalar_scalar'),
        ('permute', (1, 2, 3, 4), (0, 2, 3, 1), '', (True,)),
        ('permute', (1, 2, 3, 4), (0, -2, -1, 1), 'neg_dim', (True,)),
        ('permute', (), (dont_convert(()),), 'scalar', (True,)),
        ('select', (S, S, S), (1, 2), 'dim', (), [0]),
        ('select', (S, S, S), (1, -1), 'wrap_dim', (), [0]),
        ('select', (S,), (0, 2), '1d'),
        ('narrow', (S, S, S), (1, 2, 2), 'dim', (), [0]),
        ('narrow', (S, S, S), (1, 0, 0), 'empty_dim', (), [0]),
        ('squeeze', (S, 1, S, 1), NO_ARGS, '', (True,)),
        ('squeeze', (1, 1, 1, 1), NO_ARGS, 'input_sizes_are_ones', (True,)),
        ('squeeze', (S, 1, S, 1), (1,), '1_dim', (True,), [0]),
        ('squeeze', (S, 1, S, 1), (2,), 'not_1_dim', (True,), [0]),
        ('squeeze', (), (0,), 'scalar', (True,), [0]),
        ('unsqueeze', (S, S, S), (0,), 'first', (True,), [0]),
        ('unsqueeze', (S, S, S), (1,), 'middle', (True,), [0]),
        ('unsqueeze', (S, S, S), (3,), 'last', (True,), [0]),
        ('unsqueeze', (), (0,), 'scalar', (True,), [0]),
        ('chunk', (S, S, S), (2,), '', (True, 'prim::ConstantChunk')),
        ('chunk', (S, S, S), (S, 1), 'dim', (True, 'prim::ConstantChunk'), [1]),
        ('split', (S, S, S), (2,), '', (True,)),
        ('split', (S, S, S), (S, 1), 'dim', (True,), [1]),
        ('split', (S, S, S), ([int(S / 3), S - int(S / 3) * 2, int(S / 3)],), 'size_list',
            (True, 'aten::split_with_sizes')),
        ('split', (S, S, S), ([int(S / 2), S - int(S / 2) * 2, int(S / 2)], 2), 'size_list_dim',
            (True, 'aten::split_with_sizes'), [1]),
        ('split_with_sizes', (S, S, S), ([int(S / 3), S - int(S / 3) * 2, int(S / 3)],), '', (True,)),
        ('split_with_sizes', (S, S, S), ([int(S / 3), S - int(S / 3), 0],), 'size_0', (True, )),
        ('split_with_sizes', (S, S, S), ([int(S / 3), S - int(S / 3) * 2, int(S / 3)],), 'dim', (True, ), [1]),
        ('tensor_split', (S, S, S), (3,), 'sections', (False,)),
        ('tensor_split', (S, S, S), (3, 1), 'sections_dim', (False,), [1]),
        ('tensor_split', (S, S, S), ([2, 4],), 'indices', (False,)),
        ('tensor_split', (S, S, S), ([2, 4], 1), 'indices_dim', (False,), [1]),
        ('scatter', (M, S), (0, gather_variable((S, S), 1, M), (S, S)), 'dim0', (), [0]),
        ('scatter', (M, S), (1, gather_variable((M, S // 2), 0, S), (M, S // 2)), 'dim1', (), [0]),
        ('scatter', (), (0, torch.tensor(0, dtype=torch.int64), ()), 'scalartensor_all_dim0', (), [0]),
        ('scatter', (), (0, torch.tensor(0, dtype=torch.int64), 2.5), 'scalar_all_dim0', (), [0]),
        ('scatter_add', (M, S), (0, gather_variable((S, S), 1, M), (S, S)), 'dim0', (), [0]),
        ('scatter_add', (M, S), (1, gather_variable((M, S // 2), 0, S), (M, S // 2)), 'dim1', (), [0]),
        ('scatter_add', (), (0, torch.tensor(0, dtype=torch.int64), ()), 'scalar_all_dim0', (), [0]),
        ('scatter_add', (M, S), (0, gather_variable((S, S), 1, M), (S, S)), 'alert_nondeterministic', (), [0],
            [expectedAlertNondeterministic('scatter_add_cuda_kernel', 'cuda')]),
        ('masked_fill', (M,), (torch.BoolTensor(M, M).bernoulli_(), 10), 'broadcast_lhs'),
        ('masked_scatter', (M,), (torch.BoolTensor(M, M).bernoulli_(), (M, M)),
         'broadcast_lhs'),
        ('maximum', (S, S), ((S, S),)),
        ('minimum', (S, S), ((S, S),)),
        ('fmax', (S, S), ((S, S),)),
        ('fmin', (S, S), ((S, S),)),
        ('resize_', (S, S, S), (torch.Size([S * S, S])), 'fewer_dims'),
        ('resize_', (), (dont_convert(()),), 'scalar'),
        ('resize_', (), (torch.Size([1, 1, 1])), 'scalar_to_dims'),
        ('resize_as_', (), (non_differentiable(torch.tensor(5.)),), 'scalar'),
        ('resize_as_', (), (non_differentiable(torch.randn((1, 1, 1))),), 'scalar_to_dims'),
        ('resize_as_', (S, S, S), (non_differentiable(torch.randn(S * S, S)),)),
        ('msort', (S, M, S), NO_ARGS),
        ('topk', (S, M, S), (3,)),
        ('topk', (S, M, S), (3, 1), 'dim', (), [1]),
        ('topk', (S, M, S), (3, 1, True), 'dim_desc', (), [1]),
        ('topk', (S, M, S), (3, 1, True, True), 'dim_desc_sort', (), [1]),
        ('topk', (), (1,), 'scalar'),
        ('topk', (), (1, 0), 'dim_scalar', (), [1]),
        ('topk', (), (1, 0, True), 'dim_desc_scalar', (), [1]),
        ('topk', (), (1, 0, True, True), 'dim_desc_sort_scalar', (), [1]),
        ('take', (S, S, S), (torch.LongTensor([[-3, 2], [20, 2]]),)),
        ('take', (S, S, S), (torch.tensor(0, dtype=torch.int64),), 'scalar_index'),
        ('take', (), (torch.LongTensor([0]),), 'scalar_data'),
        ('take', (), (torch.tensor(0, dtype=torch.int64),), 'scalar_both'),
        ('where', (M, M), (mask_not_all_zeros((M, M)), (M, M)), '', (True,)),
        ('where', (M, 1, M), (mask_not_all_zeros((M, M)), (M, M, 1)), 'broadcast_all', (True,)),
        ('where', (), (bernoulli_scalar(), ()), 'scalar', (True,)),
        ('where', (M, 1, M), (bernoulli_scalar(), (M, M, 1)), 'scalar_broadcast_mask', (True,)),
        ('where', (), (mask_not_all_zeros((M, M)), ()), 'scalar_broadcast_non_mask', (True,)),
        ('to_sparse', (S, S), (), '', (), (), [], lambda x: x.to_dense()),
        ('kron', (S, S), ((M, L),))
    ]

def create_input(call_args, requires_grad=True, non_contiguous=False, call_kwargs=None, dtype=torch.double, device=None):
    if not isinstance(call_args, tuple):
        call_args = (call_args,)

    def map_arg(arg):
        def maybe_non_contig(tensor):
            return tensor if not non_contiguous else make_non_contiguous(tensor)

        if isinstance(arg, torch.Size) or isinstance(arg, dont_convert):
            return arg
        elif isinstance(arg, tuple) and len(arg) == 0:
            var = torch.randn((), dtype=dtype, device=device)
            var.requires_grad = requires_grad
            return var
        elif isinstance(arg, tuple) and not isinstance(arg[0], torch.Tensor):
            return Variable(maybe_non_contig(torch.randn(*arg, dtype=dtype, device=device)), requires_grad=requires_grad)
        # double check casting
        elif isinstance(arg, non_differentiable):
            if isinstance(arg.tensor, torch.Tensor):
                return maybe_non_contig(arg.tensor.to(device=device))
            return maybe_non_contig(arg.tensor.to(device=device))
        elif isinstance(arg, torch.Tensor):
            if arg.dtype == torch.float:
                arg = arg.double()
            if arg.dtype == torch.cfloat:
                arg = arg.to(torch.cdouble)
            if arg.is_complex() != dtype.is_complex:
                raise RuntimeError("User provided tensor is real for a test that runs with complex dtype, ",
                                   "which is not supported for now")
            # NOTE: We do clone() after detach() here because we need to be able to change size/storage of v afterwards
            v = maybe_non_contig(arg).detach().to(device=device).clone()
            v.requires_grad = requires_grad and (v.is_floating_point() or v.is_complex())
            return v
        elif callable(arg):
            return map_arg(arg(dtype=dtype, device=device))
        else:
            return arg
    args_out = tuple(map_arg(arg) for arg in call_args)
    kwargs_out = {k: map_arg(v) for k, v in call_kwargs.items()} if call_kwargs else {}
    return args_out, kwargs_out


def _compare_trilu_indices(
        self, row, col, offset=0, dtype=torch.long, device='cpu'):
    if row == 0 or col == 0:
        # have to handle this separately as tril and triu does not take
        # empty matrix as input
        self.assertEqual(
            torch.empty(0, 2, dtype=dtype, device=device).transpose(0, 1),
            torch.tril_indices(row, col, offset, dtype=dtype, device=device))

        self.assertEqual(
            torch.empty(0, 2, dtype=dtype, device=device).transpose(0, 1),
            torch.triu_indices(row, col, offset, dtype=dtype, device=device))

    else:
        # TODO(#38095): Replace assertEqualIgnoreType. See issue #38095
        self.assertEqualIgnoreType(
            torch.ones(row, col, device='cpu')
                 .tril(offset).nonzero().to(dtype).transpose(0, 1),
            torch.tril_indices(row, col, offset, dtype=dtype, device=device))

        # TODO(#38095): Replace assertEqualIgnoreType. See issue #38095
        self.assertEqualIgnoreType(
            torch.ones(row, col, device='cpu')
                 .tril(offset).nonzero().to(dtype).transpose(0, 1),
            torch.tril_indices(row, col, offset, dtype=dtype, device=device))


def _compare_large_trilu_indices(
        self, row, col, offset=0, dtype=torch.long, device='cpu'):
    l = torch.ones(row, col, dtype=dtype, device='cpu').tril(offset) \
             .nonzero()[-100:-1, :].transpose(0, 1).to(device)
    torch.cuda.empty_cache()

    r = torch.tril_indices(
        row, col, offset, dtype=dtype, device=device)[:, -100:-1]
    self.assertEqual(l, r)
    torch.cuda.empty_cache()

    l = torch.ones(row, col, dtype=dtype, device='cpu').triu(offset) \
             .nonzero()[-100:-1, :].transpose(0, 1).to(device)
    torch.cuda.empty_cache()

    r = torch.triu_indices(
        row, col, offset, dtype=dtype, device=device)[:, -100:-1]
    self.assertEqual(l, r)
    torch.cuda.empty_cache()

# (
#   row
#   col
#   offset (optional)
#   dtype (optional)
# )
tri_tests_args = [
    (1, 1),
    (3, 3),
    (3, 3, 1),
    (3, 3, 2),
    (3, 3, 200),
    (3, 3, -1),
    (3, 3, -2),
    (3, 3, -200),
    (0, 3, 0),
    (0, 3, 1),
    (0, 3, -1),
    (3, 0, 0),
    (3, 0, 1),
    (3, 0, -1),
    (0, 0, 0),
    (0, 0, 1),
    (0, 0, -1),
    (3, 6, 0),
    (3, 6, 1),
    (3, 6, 3),
    (3, 6, 9),
    (3, 6, -1),
    (3, 6, -3),
    (3, 6, -9),
    (6, 3, 0),
    (6, 3, 1),
    (6, 3, 3),
    (6, 3, 9),
    (6, 3, -1),
    (6, 3, -3),
    (6, 3, -9),
    (258, 253, 1, torch.float32),
    (257, 258, 1, torch.float64),
    (258, 258, 1, torch.short),
    (3, 513, 1, torch.long),
    (513, 3, 1, torch.int),
    (513, 0, 1, torch.double),
    (1024, 1024),
    (1024, 1024, 500, torch.float32),
    (1024, 1024, 1023),
    (1024, 1024, -500),
    (1023, 1025),
    (1025, 1023, 1022),
    (1024, 1024, -500),
    (3, 2028),
    (3, 2028, 1),
    (3, 2028, -1),
    (2028, 3),
    (2028, 1),
    (2028, 1, -1)
]

tri_large_tests_args: List[Tuple[int, ...]] = [
    # Large test cases below are deliberately commented out to speed up CI
    # tests and to avoid OOM error. When modifying implementations of
    # tril_indices and triu_indices, please enable these tests and make sure
    # they pass.
    #
    # (1, 268435455),
    # (5000, 5000),
    # (10000, 10000),
    # (268435455, 1),
    # (134217727, 2, 1),
    # (2, 134217727, 1),
    # (536870901, 1),
    # (1, 536870901),
    # (268435455, 2, 1),
    # (2, 268435455, 1)
]


def run_additional_tri_tests(self, device):
    x = torch.ones(
        3, 3, dtype=torch.long, device=device, layout=torch.strided)
    l = x.tril(0).nonzero().transpose(0, 1)
    u = x.triu(0).nonzero().transpose(0, 1)
    self.assertEqual(l, torch.tril_indices(3, 3, device=device))
    self.assertEqual(
        l, torch.tril_indices(3, 3, device=device, layout=torch.strided))

    self.assertEqual(u, torch.triu_indices(3, 3, device=device))
    self.assertEqual(
        u, torch.triu_indices(3, 3, device=device, layout=torch.strided))

    self.assertRaises(
        RuntimeError,
        lambda: torch.triu_indices(
            1, 1, device=device, layout=torch.sparse_coo))

    self.assertRaises(
        RuntimeError,
        lambda: torch.tril_indices(
            1, 1, device=device, layout=torch.sparse_coo))


def unpack_variables(args):
    if isinstance(args, tuple):
        return tuple(unpack_variables(elem) for elem in args)
    else:
        return args


EXCLUDE_FUNCTIONAL = {
    'addmm',
    'addmm_',
    'addbmm',
    'baddbmm',
    'addmv',
    'addmv_',
    'addr',
    'addr_',
    'reshape',
    'where'  # argument order
}
EXCLUDE_GRADCHECK: Dict[str, Any] = {
}
EXCLUDE_GRADGRADCHECK: Dict[str, Any] = {
}
EXCLUDE_GRADGRADCHECK_BY_TEST_NAME = {
    # *det methods uses svd in backward when matrix is not invertible. However,
    # svd backward is unstable unless the matrix has positive distinct singular
    # values. Generated random matrices satisfy this with high probability, but
    # we can't rely on it. So only test gradgrad on invertible test cases and
    # _distinct_singular_values.
    'test_det',
    'test_det_1x1',
    'test_det_symmetric',
    'test_det_symmetric_psd',
    'test_det_dim2_null',
    'test_det_rank1',
    'test_det_rank2',
    'test_det_batched',
    'test_det_batched_1x1',
    'test_det_batched_symmetric',
    'test_det_batched_symmetric_psd',
    # `other` expand_as(self, other) is not used in autograd.
    'test_expand_as',
    'test_logdet',
    'test_logdet_1x1',
    'test_logdet_symmetric',
    'test_logdet_batched',
    'test_logdet_batched_1x1',
    'test_logdet_batched_symmetric',
    'test_cdist',
}


def exclude_tensor_method(name, test_name):
    # there are no tensor equivalents for these (inplace or out)
    exclude_all_tensor_method_by_test_name = {
        'test_slice',
        'test_where',
        'test_where_broadcast_all',
        'test_where_scalar',
        'test_where_scalar_broadcast_mask',
        'test_where_scalar_broadcast_non_mask',
        'test_var_mean_keepdim_dim_1d',
        'test_var_mean_keepdim_dim',
        'test_var_mean_dim_1d',
        'test_var_mean_dim',
        'test_var_mean',
        'test_std_mean_keepdim_dim_1d',
        'test_std_mean_keepdim_dim',
        'test_std_mean_dim_1d',
        'test_std_mean_dim',
        'test_std_mean',
        'test_view_as_complex',
        'test_view_as_real_complex',
        'test_real_complex',
        'test_imag_complex',
        'test_complex'
    }
    # there are no out-of-place tensor equivalents for these
    exclude_outplace_tensor_method = {
        'index_add',
        'index_copy',
        'index_fill',
        'masked_fill',
        'masked_scatter',
        'scatter',
        'scatter_add',
        'det',
    }
    if test_name in exclude_all_tensor_method_by_test_name:
        return True
    is_magic_method = name[:2] == '__' and name[-2:] == '__'
    is_inplace = name[-1] == "_" and not is_magic_method
    if not is_inplace and name in exclude_outplace_tensor_method:
        return True
    if 'fft.' in name:
        return True
    return False<|MERGE_RESOLUTION|>--- conflicted
+++ resolved
@@ -2898,11 +2898,8 @@
            dtypes=floating_and_complex_types(),
            supports_inplace_autograd=False,
            decorators=[skipCUDAIfNoMagmaAndNoCusolver, skipCPUIfNoLapack, skipCUDAIfRocm],
-<<<<<<< HEAD
            sample_inputs_func=sample_inputs_linalg_matrix_power,
            gradcheck_nondet_tol=1e-12),
-=======
-           sample_inputs_func=sample_inputs_linalg_matrix_power,),
     OpInfo('linalg.multi_dot',
            # Need this lambda because gradcheck does not work with TensorList inputs
            aten_name='linalg_multi_dot',
@@ -2913,8 +2910,8 @@
            # Batched grad checks fail for empty input tensors (see https://github.com/pytorch/pytorch/issues/53407)
            check_batched_grad=False,
            check_batched_gradgrad=False,
-           sample_inputs_func=sample_inputs_linalg_multi_dot,),
->>>>>>> 3a389b44
+           sample_inputs_func=sample_inputs_linalg_multi_dot,
+           gradcheck_nondet_tol=1e-12),
     OpInfo('linalg.norm',
            op=torch.linalg.norm,
            dtypes=floating_and_complex_types_and(torch.float16, torch.bfloat16),
