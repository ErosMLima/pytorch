--- conflicted
+++ resolved
@@ -603,24 +603,6 @@
     else:
         return (input, )
 
-<<<<<<< HEAD
-def sample_inputs_addcmul_addcdiv(op_info, device, dtype, requires_grad, **kwargs):
-    test_cases = [((S, S), (S, S), (S, S)),
-                  ((S, S), (S, 1), (1, S)),
-                  ((1,), (S, S, 1), (1, S)),
-                  ((), (), ()),
-                  ((S, S), (), ()),
-                  ((), (S, S, 1), (1, S)),
-                  ]
-
-    sample_inputs = []
-    for input_args in test_cases:
-        args = tuple(make_tensor(arg, device, dtype, requires_grad=requires_grad) if isinstance(arg, tuple) else arg
-                     for arg in input_args)
-        sample_inputs.append(SampleInput(args[0], args=args[1:]))
-
-        sample_inputs.append(SampleInput(args[0], args=args[1:], kwargs=dict(value=3.14)))
-=======
 def sample_inputs_addbmm(op_info, device, dtype, requires_grad, **kwargs):
     test_cases = [((S, M), (S, S, S), (S, S, M), 1, 1),
                   ((1,), (S, S, S), (S, S, M), 1, 1),
@@ -645,7 +627,25 @@
         if dtype.is_complex:
             sample_inputs.append(SampleInput(args[0], args=(args[1], args[2]),
                                              kwargs=dict(beta=beta * (1 + 2j), alpha=alpha * (2 + 3j))))
->>>>>>> 7d56de18
+
+    return tuple(sample_inputs)
+
+def sample_inputs_addcmul_addcdiv(op_info, device, dtype, requires_grad, **kwargs):
+    test_cases = [((S, S), (S, S), (S, S)),
+                  ((S, S), (S, 1), (1, S)),
+                  ((1,), (S, S, 1), (1, S)),
+                  ((), (), ()),
+                  ((S, S), (), ()),
+                  ((), (S, S, 1), (1, S)),
+                  ]
+
+    sample_inputs = []
+    for input_args in test_cases:
+        args = tuple(make_tensor(arg, device, dtype, requires_grad=requires_grad) if isinstance(arg, tuple) else arg
+                     for arg in input_args)
+        sample_inputs.append(SampleInput(args[0], args=args[1:]))
+
+        sample_inputs.append(SampleInput(args[0], args=args[1:], kwargs=dict(value=3.14)))
 
     return tuple(sample_inputs)
 
